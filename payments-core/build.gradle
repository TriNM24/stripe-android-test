--- conflicted
+++ resolved
@@ -6,10 +6,7 @@
 
 dependencies {
     api project(":stripe-core")
-<<<<<<< HEAD
-=======
     api project(":payments-model")
->>>>>>> 81638a99
     compileOnly project(':connections')
 
     implementation "androidx.annotation:annotation:$androidxAnnotationVersion"

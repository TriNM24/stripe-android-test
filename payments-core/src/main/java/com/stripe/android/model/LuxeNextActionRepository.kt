--- conflicted
+++ resolved
@@ -52,7 +52,6 @@
         codeToNextActionSpec[lpmCode]?.postConfirmStatusNextStatus.takeIf { it?.status == status }
 
     companion object {
-<<<<<<< HEAD
         @VisibleForTesting
         internal val DEFAULT_DATA = mapOf(
             "afterpay_clearpay" to
@@ -102,9 +101,6 @@
 
         val Instance: LuxeNextActionRepository = LuxeNextActionRepository()
             .apply { update(DEFAULT_DATA) }
-=======
-        val Instance: LuxeNextActionRepository = LuxeNextActionRepository()
->>>>>>> dc5da447
     }
 
     internal data class LuxeAction(

--- conflicted
+++ resolved
@@ -41,12 +41,8 @@
 import com.stripe.android.link.ui.PrimaryButton
 import com.stripe.android.link.ui.PrimaryButtonState
 import com.stripe.android.link.ui.progressIndicatorTestTag
-<<<<<<< HEAD
-import com.stripe.android.ui.core.elements.EmailElement
-=======
 import com.stripe.android.ui.core.DefaultPaymentsTheme
 import com.stripe.android.ui.core.elements.EmailSpec
->>>>>>> f42b2eef
 import com.stripe.android.ui.core.elements.IdentifierSpec
 import com.stripe.android.ui.core.elements.SectionCard
 import com.stripe.android.ui.core.elements.SectionController
@@ -61,8 +57,10 @@
         Surface {
             SignUpBody(
                 merchantName = "Example, Inc.",
-                emailElement = EmailElement(
-                    initialValue = "email"
+                emailElement = EmailSpec.transform(
+                    mapOf(
+                        IdentifierSpec.Email to "email"
+                    )
                 ),
                 signUpState = SignUpState.InputtingPhone,
                 onSignUpClick = {}
@@ -96,7 +94,7 @@
 @Composable
 internal fun SignUpBody(
     merchantName: String,
-    emailElement: EmailElement,
+    emailElement: SectionFieldElement,
     signUpState: SignUpState,
     onSignUpClick: (String) -> Unit
 ) {

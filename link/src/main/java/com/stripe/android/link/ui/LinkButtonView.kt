package com.stripe.android.link.ui

import android.content.Context
import android.util.AttributeSet
import androidx.annotation.RestrictTo
import androidx.compose.foundation.background
import androidx.compose.foundation.layout.Box
import androidx.compose.foundation.layout.PaddingValues
import androidx.compose.foundation.layout.Spacer
import androidx.compose.foundation.layout.height
import androidx.compose.foundation.layout.padding
import androidx.compose.foundation.shape.RoundedCornerShape
import androidx.compose.material.Button
import androidx.compose.material.ButtonDefaults
import androidx.compose.material.ContentAlpha
import androidx.compose.material.Icon
import androidx.compose.material.LocalContentAlpha
import androidx.compose.material.MaterialTheme
import androidx.compose.material.Text
import androidx.compose.runtime.Composable
import androidx.compose.runtime.CompositionLocalProvider
import androidx.compose.runtime.collectAsState
import androidx.compose.runtime.getValue
import androidx.compose.runtime.mutableStateOf
import androidx.compose.runtime.setValue
import androidx.compose.ui.Modifier
import androidx.compose.ui.draw.clip
import androidx.compose.ui.graphics.Color
import androidx.compose.ui.platform.AbstractComposeView
import androidx.compose.ui.res.painterResource
import androidx.compose.ui.res.stringResource
import androidx.compose.ui.text.style.TextOverflow
import androidx.compose.ui.tooling.preview.Preview
import androidx.compose.ui.unit.dp
import androidx.compose.ui.unit.sp
import com.stripe.android.link.LinkPaymentLauncher
import com.stripe.android.link.R
import com.stripe.android.link.theme.DefaultLinkTheme
import com.stripe.android.link.theme.linkColors

private val LinkButtonVerticalPadding = 6.dp
private val LinkButtonHorizontalPadding = 10.dp
private val LinkButtonShape = RoundedCornerShape(22.dp)
private val LinkButtonEmailShape = RoundedCornerShape(16.dp) // Button corner radius - padding

@Preview
@Composable
private fun LinkButton() {
    LinkButton(
        enabled = true,
        email = "example@stripe.com",
        onClick = {}
    )
}

@Composable
private fun LinkButton(
    linkPaymentLauncher: LinkPaymentLauncher,
    enabled: Boolean,
    onClick: (LinkPaymentLauncher.Configuration) -> Unit
) {
    linkPaymentLauncher.component?.let { component ->
        val account = component.linkAccountManager.linkAccount.collectAsState()

        LinkButton(
            enabled = enabled,
            email = account.value?.email,
<<<<<<< HEAD
            onClick = onClick
=======
            onClick = {
                onClick(component.configuration)
            }
>>>>>>> 06a3f2d7
        )
    }
}

@Composable
private fun LinkButton(
    enabled: Boolean,
    email: String?,
    onClick: () -> Unit
) {
    CompositionLocalProvider(
        LocalContentAlpha provides if (enabled) ContentAlpha.high else ContentAlpha.disabled
    ) {
        DefaultLinkTheme {
            Button(
                onClick = onClick,
                modifier = Modifier.clip(LinkButtonShape),
                enabled = enabled,
                elevation = ButtonDefaults.elevation(0.dp, 0.dp, 0.dp, 0.dp, 0.dp),
                shape = LinkButtonShape,
                colors = ButtonDefaults.buttonColors(
                    backgroundColor = MaterialTheme.colors.primary,
                    disabledBackgroundColor = MaterialTheme.colors.primary
                ),
                contentPadding = PaddingValues(
                    start = LinkButtonHorizontalPadding,
                    top = LinkButtonVerticalPadding,
                    end = LinkButtonHorizontalPadding,
                    bottom = LinkButtonVerticalPadding
                )
            ) {
                Icon(
                    painter = painterResource(R.drawable.ic_link_logo),
                    contentDescription = stringResource(R.string.link),
                    modifier = Modifier
                        .height(22.dp)
                        .padding(
                            horizontal = 5.dp,
                            vertical = 3.dp
                        ),
                    tint = MaterialTheme.linkColors.buttonLabel
                        .copy(alpha = LocalContentAlpha.current)
                )
                email?.let {
                    Spacer(modifier = Modifier.weight(1f))
                    Box(
                        modifier = Modifier
                            .background(
                                color = Color.Black.copy(alpha = 0.05f),
                                shape = LinkButtonEmailShape
                            )
                    ) {
                        Text(
                            text = it,
                            modifier = Modifier
                                .padding(6.dp),
                            color = MaterialTheme.linkColors.buttonLabel,
                            fontSize = 14.sp,
                            overflow = TextOverflow.Ellipsis,
                            maxLines = 1
                        )
                    }
                }
            }
        }
    }
}

/**
 * Wrapper view around a button for paying with Link, for use in xml layout.
 *
 * Set the `onClick` function to launch LinkPaymentLauncher.
 */
@RestrictTo(RestrictTo.Scope.LIBRARY_GROUP)
class LinkButtonView @JvmOverloads constructor(
    context: Context,
    attrs: AttributeSet? = null,
    defStyle: Int = 0
) : AbstractComposeView(context, attrs, defStyle) {

    override var shouldCreateCompositionOnAttachedToWindow: Boolean = false
        private set

    var linkPaymentLauncher: LinkPaymentLauncher? = null
    var onClick by mutableStateOf<(LinkPaymentLauncher.Configuration) -> Unit>({})
    private var isEnabledState by mutableStateOf(isEnabled)

    override fun setEnabled(enabled: Boolean) {
        super.setEnabled(enabled)
        isEnabledState = enabled
    }

    @Composable
    override fun Content() {
        linkPaymentLauncher?.let {
            LinkButton(
                it,
                isEnabledState,
                onClick
            )
        }
    }
}<|MERGE_RESOLUTION|>--- conflicted
+++ resolved
@@ -65,13 +65,9 @@
         LinkButton(
             enabled = enabled,
             email = account.value?.email,
-<<<<<<< HEAD
-            onClick = onClick
-=======
             onClick = {
                 onClick(component.configuration)
             }
->>>>>>> 06a3f2d7
         )
     }
 }

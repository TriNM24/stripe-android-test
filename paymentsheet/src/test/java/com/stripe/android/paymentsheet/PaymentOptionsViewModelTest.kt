package com.stripe.android.paymentsheet

import android.content.Context
import androidx.appcompat.app.AppCompatActivity
import androidx.arch.core.executor.testing.InstantTaskExecutorRule
import androidx.lifecycle.SavedStateHandle
import androidx.test.core.app.ApplicationProvider
import com.google.common.truth.Truth.assertThat
import com.stripe.android.core.Logger
import com.stripe.android.core.injection.DUMMY_INJECTOR_KEY
import com.stripe.android.model.CardBrand
import com.stripe.android.model.PaymentIntentFixtures
import com.stripe.android.model.PaymentMethodCreateParams
import com.stripe.android.model.PaymentMethodCreateParamsFixtures.DEFAULT_CARD
import com.stripe.android.model.PaymentMethodFixtures
import com.stripe.android.paymentsheet.PaymentOptionsViewModel.TransitionTarget
import com.stripe.android.paymentsheet.analytics.EventReporter
import com.stripe.android.paymentsheet.model.FragmentConfigFixtures
import com.stripe.android.paymentsheet.model.PaymentSelection
import com.stripe.android.paymentsheet.model.SavedSelection
import com.stripe.android.paymentsheet.viewmodels.BaseSheetViewModel
import com.stripe.android.ui.core.address.AddressFieldElementRepository
import com.stripe.android.ui.core.elements.BankRepository
import com.stripe.android.ui.core.forms.resources.StaticResourceRepository
import com.stripe.android.utils.TestUtils.idleLooper
import kotlinx.coroutines.ExperimentalCoroutinesApi
import kotlinx.coroutines.test.StandardTestDispatcher
import kotlinx.coroutines.test.runTest
import org.junit.Rule
import org.junit.runner.RunWith
import org.mockito.kotlin.mock
import org.mockito.kotlin.times
import org.mockito.kotlin.verify
import org.robolectric.RobolectricTestRunner
<<<<<<< HEAD
import kotlin.test.AfterTest
import kotlin.test.BeforeTest
=======
import javax.inject.Provider
>>>>>>> d3183cfe
import kotlin.test.Test

@ExperimentalCoroutinesApi
@RunWith(RobolectricTestRunner::class)
internal class PaymentOptionsViewModelTest {
    @get:Rule
    val rule = InstantTaskExecutorRule()
    private val testDispatcher = StandardTestDispatcher()

    private val eventReporter = mock<EventReporter>()
    private val prefsRepository = FakePrefsRepository()
    private val customerRepository = FakeCustomerRepository()
    private val paymentMethodRepository = FakeCustomerRepository(PAYMENT_METHOD_REPOSITORY_PARAMS)
    private val resourceRepository =
        StaticResourceRepository(
            BankRepository(
                ApplicationProvider.getApplicationContext<Context>().resources
            ),
            AddressFieldElementRepository(
                ApplicationProvider.getApplicationContext<Context>().resources
            )
        )

    private val viewModel = PaymentOptionsViewModel(
        args = PAYMENT_OPTION_CONTRACT_ARGS,
        prefsRepositoryFactory = { prefsRepository },
        eventReporter = eventReporter,
        customerRepository = customerRepository,
        workContext = testDispatcher,
        application = ApplicationProvider.getApplicationContext(),
        logger = Logger.noop(),
        injectorKey = DUMMY_INJECTOR_KEY,
        resourceRepository = resourceRepository,
        savedStateHandle = SavedStateHandle()
    )

    @Test
    fun `onUserSelection() when selection has been made should set the view state to process result`() {
        var paymentOptionResult: PaymentOptionResult? = null
        viewModel.paymentOptionResult.observeForever {
            paymentOptionResult = it
        }
        viewModel.updateSelection(SELECTION_SAVED_PAYMENT_METHOD)

        viewModel.onUserSelection()

        assertThat(paymentOptionResult).isEqualTo(
            PaymentOptionResult.Succeeded(
                SELECTION_SAVED_PAYMENT_METHOD
            )
        )
        verify(eventReporter).onSelectPaymentOption(SELECTION_SAVED_PAYMENT_METHOD)
    }

    @Test
    fun `onUserSelection() when new card selection with no save should set the view state to process result`() =
        runTest {
            var paymentOptionResult: PaymentOptionResult? = null
            viewModel.paymentOptionResult.observeForever {
                paymentOptionResult = it
            }
            viewModel.updateSelection(NEW_REQUEST_DONT_SAVE_PAYMENT_SELECTION)

            viewModel.onUserSelection()

            assertThat(paymentOptionResult)
                .isEqualTo(
                    PaymentOptionResult.Succeeded(
                        NEW_REQUEST_DONT_SAVE_PAYMENT_SELECTION
                    )
                )
            verify(eventReporter).onSelectPaymentOption(NEW_REQUEST_DONT_SAVE_PAYMENT_SELECTION)

            assertThat(prefsRepository.getSavedSelection(true))
                .isEqualTo(SavedSelection.None)
        }

    @Test
    fun `onUserSelection() new card with save should complete with succeeded view state`() =
        runTest {
            paymentMethodRepository.savedPaymentMethod = PaymentMethodFixtures.CARD_PAYMENT_METHOD

            var paymentOptionResult: PaymentOptionResult? = null
            viewModel.paymentOptionResult.observeForever {
                paymentOptionResult = it
            }

            viewModel.updateSelection(NEW_REQUEST_SAVE_PAYMENT_SELECTION)

            viewModel.onUserSelection()

            val paymentOptionResultSucceeded =
                paymentOptionResult as PaymentOptionResult.Succeeded
            assertThat((paymentOptionResultSucceeded).paymentSelection)
                .isEqualTo(NEW_REQUEST_SAVE_PAYMENT_SELECTION)
            verify(eventReporter).onSelectPaymentOption(paymentOptionResultSucceeded.paymentSelection)
        }

    @Test
    fun `resolveTransitionTarget no new card`() {
        val viewModel = PaymentOptionsViewModel(
            args = PAYMENT_OPTION_CONTRACT_ARGS.copy(newCard = null),
            prefsRepositoryFactory = { prefsRepository },
            eventReporter = eventReporter,
            customerRepository = customerRepository,
            workContext = testDispatcher,
            application = ApplicationProvider.getApplicationContext(),
            logger = Logger.noop(),
            injectorKey = DUMMY_INJECTOR_KEY,
            resourceRepository = resourceRepository,
            savedStateHandle = SavedStateHandle()
        )

        var transitionTarget: BaseSheetViewModel.Event<TransitionTarget?>? = null
        viewModel.transition.observeForever {
            transitionTarget = it
        }

        // no customer, no new card, no paymentMethods
        val fragmentConfig = FragmentConfigFixtures.DEFAULT
        viewModel.resolveTransitionTarget(fragmentConfig)

        assertThat(transitionTarget!!.peekContent()).isNull()
    }

    @Test
    fun `resolveTransitionTarget new card saved`() {
        val viewModel = PaymentOptionsViewModel(
            args = PAYMENT_OPTION_CONTRACT_ARGS.copy(
                newCard = NEW_CARD_PAYMENT_SELECTION.copy(
                    customerRequestedSave = PaymentSelection.CustomerRequestedSave.RequestReuse
                )
            ),
            prefsRepositoryFactory = { prefsRepository },
            eventReporter = eventReporter,
            customerRepository = customerRepository,
            workContext = testDispatcher,
            application = ApplicationProvider.getApplicationContext(),
            logger = Logger.noop(),
            injectorKey = DUMMY_INJECTOR_KEY,
            resourceRepository = resourceRepository,
            savedStateHandle = SavedStateHandle()
        )

        val transitionTarget = mutableListOf<BaseSheetViewModel.Event<TransitionTarget?>>()
        viewModel.transition.observeForever {
            transitionTarget.add(it)
        }

        val fragmentConfig = FragmentConfigFixtures.DEFAULT
        viewModel.resolveTransitionTarget(fragmentConfig)

        assertThat(transitionTarget).hasSize(1)
        assertThat(transitionTarget[0].peekContent()).isNull()
    }

    @Test
    fun `resolveTransitionTarget new card NOT saved`() {
        val viewModel = PaymentOptionsViewModel(
            args = PAYMENT_OPTION_CONTRACT_ARGS.copy(
                newCard = NEW_CARD_PAYMENT_SELECTION.copy(
                    customerRequestedSave = PaymentSelection.CustomerRequestedSave.RequestNoReuse
                )
            ),
            prefsRepositoryFactory = { prefsRepository },
            eventReporter = eventReporter,
            customerRepository = customerRepository,
            workContext = testDispatcher,
            application = ApplicationProvider.getApplicationContext(),
            logger = Logger.noop(),
            injectorKey = DUMMY_INJECTOR_KEY,
            resourceRepository = resourceRepository,
            savedStateHandle = SavedStateHandle()
        )

        val transitionTarget = mutableListOf<BaseSheetViewModel.Event<TransitionTarget?>>()
        viewModel.transition.observeForever {
            transitionTarget.add(it)
        }

        val fragmentConfig = FragmentConfigFixtures.DEFAULT
        viewModel.resolveTransitionTarget(fragmentConfig)
        assertThat(transitionTarget).hasSize(2)
        assertThat(transitionTarget[1].peekContent())
            .isInstanceOf(TransitionTarget.AddPaymentMethodFull::class.java)

        viewModel.resolveTransitionTarget(fragmentConfig)
        assertThat(transitionTarget).hasSize(2)
    }

    @Test
    fun `removePaymentMethod removes it from payment methods list`() = runTest {
        val cards = PaymentMethodFixtures.createCards(3)
        val viewModel = PaymentOptionsViewModel(
            args = PAYMENT_OPTION_CONTRACT_ARGS.copy(paymentMethods = cards),
            prefsRepositoryFactory = { FakePrefsRepository() },
            eventReporter = eventReporter,
            customerRepository = customerRepository,
            workContext = testDispatcher,
            application = ApplicationProvider.getApplicationContext(),
            logger = Logger.noop(),
            injectorKey = DUMMY_INJECTOR_KEY,
            resourceRepository = resourceRepository,
            savedStateHandle = SavedStateHandle()
        )

        viewModel.removePaymentMethod(cards[1])
        idleLooper()

        assertThat(viewModel.paymentMethods.value)
            .containsExactly(cards[0], cards[2])
    }

<<<<<<< HEAD
=======
    @Test
    fun `Factory gets initialized by Injector when Injector is available`() {
        val mockBuilder = mock<PaymentOptionsViewModelSubcomponent.Builder>()
        val mockSubcomponent = mock<PaymentOptionsViewModelSubcomponent>()
        val mockViewModel = mock<PaymentOptionsViewModel>()

        whenever(mockBuilder.build()).thenReturn(mockSubcomponent)
        whenever(mockBuilder.application(any())).thenReturn(mockBuilder)
        whenever(mockBuilder.args(any())).thenReturn(mockBuilder)
        whenever(mockSubcomponent.viewModel).thenReturn(mockViewModel)

        val injector = object : Injector {
            override fun inject(injectable: Injectable<*>) {
                val factory = injectable as PaymentOptionsViewModel.Factory
                factory.subComponentBuilderProvider = Provider { mockBuilder }
            }
        }
        val injectorKey = WeakMapInjectorRegistry.nextKey("testKey")
        WeakMapInjectorRegistry.register(injector, injectorKey)
        val factory = PaymentOptionsViewModel.Factory(
            { ApplicationProvider.getApplicationContext() },
            {
                PaymentOptionContract.Args(
                    mock(),
                    mock(),
                    null,
                    false,
                    null,
                    null,
                    injectorKey,
                    false,
                    mock()
                )
            }
        )
        val factorySpy = spy(factory)
        val createdViewModel = factorySpy.create(PaymentOptionsViewModel::class.java)
        verify(factorySpy, times(0)).fallbackInitialize(any())
        assertThat(createdViewModel).isEqualTo(mockViewModel)

        WeakMapInjectorRegistry.staticCacheMap.clear()
    }

    @Test
    fun `Factory gets initialized with fallback when no Injector is available`() = runTest {
        val context = ApplicationProvider.getApplicationContext<Application>()
        val productUsage = setOf("TestProductUsage")
        PaymentConfiguration.init(context, "testKey")
        val factory = PaymentOptionsViewModel.Factory(
            { context },
            {
                PaymentOptionContract.Args(
                    mock(),
                    mock(),
                    null,
                    false,
                    null,
                    null,
                    DUMMY_INJECTOR_KEY,
                    false,
                    productUsage
                )
            }
        )
        val factorySpy = spy(factory)
        assertNotNull(factorySpy.create(PaymentOptionsViewModel::class.java))
        verify(factorySpy).fallbackInitialize(
            argWhere {
                it.application == context && it.productUsage == productUsage
            }
        )
    }

>>>>>>> d3183cfe
    private companion object {
        private val SELECTION_SAVED_PAYMENT_METHOD = PaymentSelection.Saved(
            PaymentMethodFixtures.CARD_PAYMENT_METHOD
        )
        private val DEFAULT_PAYMENT_METHOD_CREATE_PARAMS: PaymentMethodCreateParams =
            DEFAULT_CARD

        private val NEW_REQUEST_SAVE_PAYMENT_SELECTION = PaymentSelection.New.Card(
            DEFAULT_PAYMENT_METHOD_CREATE_PARAMS,
            CardBrand.Visa,
            customerRequestedSave = PaymentSelection.CustomerRequestedSave.RequestReuse,
        )
        private val NEW_REQUEST_DONT_SAVE_PAYMENT_SELECTION = PaymentSelection.New.Card(
            DEFAULT_PAYMENT_METHOD_CREATE_PARAMS,
            CardBrand.Visa,
            customerRequestedSave = PaymentSelection.CustomerRequestedSave.NoRequest,
        )
        private val NEW_CARD_PAYMENT_SELECTION = PaymentSelection.New.Card(
            DEFAULT_CARD,
            CardBrand.Discover,
            customerRequestedSave = PaymentSelection.CustomerRequestedSave.NoRequest
        )
        private val PAYMENT_OPTION_CONTRACT_ARGS = PaymentOptionContract.Args(
            stripeIntent = PaymentIntentFixtures.PI_REQUIRES_PAYMENT_METHOD,
            paymentMethods = emptyList(),
            config = PaymentSheetFixtures.CONFIG_CUSTOMER_WITH_GOOGLEPAY,
            isGooglePayReady = true,
            newCard = null,
            statusBarColor = PaymentSheetFixtures.STATUS_BAR_COLOR,
            injectorKey = DUMMY_INJECTOR_KEY,
            enableLogging = false,
            productUsage = mock()
        )
        private val PAYMENT_METHOD_REPOSITORY_PARAMS =
            listOf(PaymentMethodFixtures.CARD_PAYMENT_METHOD)
    }

    private class MyHostActivity : AppCompatActivity()
}<|MERGE_RESOLUTION|>--- conflicted
+++ resolved
@@ -32,12 +32,9 @@
 import org.mockito.kotlin.times
 import org.mockito.kotlin.verify
 import org.robolectric.RobolectricTestRunner
-<<<<<<< HEAD
+import javax.inject.Provider
 import kotlin.test.AfterTest
 import kotlin.test.BeforeTest
-=======
-import javax.inject.Provider
->>>>>>> d3183cfe
 import kotlin.test.Test
 
 @ExperimentalCoroutinesApi
@@ -251,82 +248,6 @@
             .containsExactly(cards[0], cards[2])
     }
 
-<<<<<<< HEAD
-=======
-    @Test
-    fun `Factory gets initialized by Injector when Injector is available`() {
-        val mockBuilder = mock<PaymentOptionsViewModelSubcomponent.Builder>()
-        val mockSubcomponent = mock<PaymentOptionsViewModelSubcomponent>()
-        val mockViewModel = mock<PaymentOptionsViewModel>()
-
-        whenever(mockBuilder.build()).thenReturn(mockSubcomponent)
-        whenever(mockBuilder.application(any())).thenReturn(mockBuilder)
-        whenever(mockBuilder.args(any())).thenReturn(mockBuilder)
-        whenever(mockSubcomponent.viewModel).thenReturn(mockViewModel)
-
-        val injector = object : Injector {
-            override fun inject(injectable: Injectable<*>) {
-                val factory = injectable as PaymentOptionsViewModel.Factory
-                factory.subComponentBuilderProvider = Provider { mockBuilder }
-            }
-        }
-        val injectorKey = WeakMapInjectorRegistry.nextKey("testKey")
-        WeakMapInjectorRegistry.register(injector, injectorKey)
-        val factory = PaymentOptionsViewModel.Factory(
-            { ApplicationProvider.getApplicationContext() },
-            {
-                PaymentOptionContract.Args(
-                    mock(),
-                    mock(),
-                    null,
-                    false,
-                    null,
-                    null,
-                    injectorKey,
-                    false,
-                    mock()
-                )
-            }
-        )
-        val factorySpy = spy(factory)
-        val createdViewModel = factorySpy.create(PaymentOptionsViewModel::class.java)
-        verify(factorySpy, times(0)).fallbackInitialize(any())
-        assertThat(createdViewModel).isEqualTo(mockViewModel)
-
-        WeakMapInjectorRegistry.staticCacheMap.clear()
-    }
-
-    @Test
-    fun `Factory gets initialized with fallback when no Injector is available`() = runTest {
-        val context = ApplicationProvider.getApplicationContext<Application>()
-        val productUsage = setOf("TestProductUsage")
-        PaymentConfiguration.init(context, "testKey")
-        val factory = PaymentOptionsViewModel.Factory(
-            { context },
-            {
-                PaymentOptionContract.Args(
-                    mock(),
-                    mock(),
-                    null,
-                    false,
-                    null,
-                    null,
-                    DUMMY_INJECTOR_KEY,
-                    false,
-                    productUsage
-                )
-            }
-        )
-        val factorySpy = spy(factory)
-        assertNotNull(factorySpy.create(PaymentOptionsViewModel::class.java))
-        verify(factorySpy).fallbackInitialize(
-            argWhere {
-                it.application == context && it.productUsage == productUsage
-            }
-        )
-    }
-
->>>>>>> d3183cfe
     private companion object {
         private val SELECTION_SAVED_PAYMENT_METHOD = PaymentSelection.Saved(
             PaymentMethodFixtures.CARD_PAYMENT_METHOD

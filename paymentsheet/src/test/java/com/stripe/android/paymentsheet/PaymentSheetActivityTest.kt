package com.stripe.android.paymentsheet

import android.animation.LayoutTransition
import android.content.Context
import androidx.activity.result.ActivityResultLauncher
import androidx.arch.core.executor.testing.InstantTaskExecutorRule
import androidx.core.view.isVisible
import androidx.lifecycle.Lifecycle
import androidx.lifecycle.SavedStateHandle
import androidx.test.core.app.ApplicationProvider
import com.google.android.material.bottomsheet.BottomSheetBehavior
import com.google.common.truth.Truth.assertThat
import com.stripe.android.ApiKeyFixtures
import com.stripe.android.PaymentConfiguration
import com.stripe.android.core.Logger
import com.stripe.android.core.injection.DUMMY_INJECTOR_KEY
import com.stripe.android.googlepaylauncher.GooglePayPaymentMethodLauncher
import com.stripe.android.googlepaylauncher.GooglePayPaymentMethodLauncherContract
import com.stripe.android.googlepaylauncher.injection.GooglePayPaymentMethodLauncherFactory
import com.stripe.android.link.LinkPaymentLauncher
import com.stripe.android.link.model.AccountStatus
import com.stripe.android.model.CardBrand
import com.stripe.android.model.ConfirmPaymentIntentParams
import com.stripe.android.model.PaymentIntent
import com.stripe.android.model.PaymentIntentFixtures
import com.stripe.android.model.PaymentMethod
import com.stripe.android.model.PaymentMethodCreateParamsFixtures
import com.stripe.android.model.PaymentMethodFixtures
import com.stripe.android.model.PaymentMethodOptionsParams
import com.stripe.android.payments.paymentlauncher.PaymentResult
import com.stripe.android.payments.paymentlauncher.StripePaymentLauncherAssistedFactory
import com.stripe.android.paymentsheet.PaymentSheetViewModel.CheckoutIdentifier
import com.stripe.android.paymentsheet.analytics.EventReporter
import com.stripe.android.paymentsheet.databinding.PrimaryButtonBinding
import com.stripe.android.paymentsheet.databinding.StripeGooglePayButtonBinding
import com.stripe.android.paymentsheet.model.FragmentConfigFixtures
import com.stripe.android.paymentsheet.model.PaymentIntentClientSecret
import com.stripe.android.paymentsheet.model.PaymentSelection
import com.stripe.android.paymentsheet.model.PaymentSheetViewState
import com.stripe.android.paymentsheet.model.StripeIntentValidator
import com.stripe.android.paymentsheet.repositories.StripeIntentRepository
import com.stripe.android.paymentsheet.ui.PrimaryButton
import com.stripe.android.paymentsheet.ui.PrimaryButtonAnimator
import com.stripe.android.paymentsheet.viewmodels.BaseSheetViewModel
import com.stripe.android.ui.core.forms.resources.LpmRepository
import com.stripe.android.ui.core.forms.resources.StaticLpmResourceRepository
import com.stripe.android.utils.InjectableActivityScenario
import com.stripe.android.utils.TestUtils.getOrAwaitValue
import com.stripe.android.utils.TestUtils.idleLooper
import com.stripe.android.utils.TestUtils.viewModelFactoryFor
import com.stripe.android.utils.injectableActivityScenario
import com.stripe.android.view.ActivityScenarioFactory
import kotlinx.coroutines.CoroutineScope
import kotlinx.coroutines.Dispatchers
import kotlinx.coroutines.ExperimentalCoroutinesApi
import kotlinx.coroutines.flow.flowOf
import kotlinx.coroutines.runBlocking
import kotlinx.coroutines.test.UnconfinedTestDispatcher
import kotlinx.coroutines.test.resetMain
import kotlinx.coroutines.test.setMain
import org.junit.Rule
import org.junit.Test
import org.junit.runner.RunWith
import org.mockito.kotlin.any
import org.mockito.kotlin.mock
import org.mockito.kotlin.stub
import org.mockito.kotlin.whenever
import org.robolectric.RobolectricTestRunner
import kotlin.test.AfterTest
import kotlin.test.BeforeTest

@ExperimentalCoroutinesApi
@RunWith(RobolectricTestRunner::class)
internal class PaymentSheetActivityTest {
    @get:Rule
    val rule = InstantTaskExecutorRule()

    private val context = ApplicationProvider.getApplicationContext<Context>()
    private val testDispatcher = UnconfinedTestDispatcher()

    private val eventReporter = mock<EventReporter>()
    private val googlePayPaymentMethodLauncherFactory =
        createGooglePayPaymentMethodLauncherFactory()
    private val stripePaymentLauncherAssistedFactory =
        mock<StripePaymentLauncherAssistedFactory>()

    private val viewModel = createViewModel()

    private val contract = PaymentSheetContract()

    private val intent = contract.createIntent(
        context,
        PaymentSheetContract.Args(
            PaymentIntentClientSecret("client_secret"),
            PaymentSheetFixtures.CONFIG_CUSTOMER,
            statusBarColor = PaymentSheetFixtures.STATUS_BAR_COLOR
        )
    )

    private val primaryButtonUIState = PrimaryButton.UIState(
        label = "Test",
        onClick = {},
        enabled = true,
        visible = true
    )

    @BeforeTest
    fun before() {
        PaymentConfiguration.init(
            context,
            ApiKeyFixtures.FAKE_PUBLISHABLE_KEY
        )
    }

    @AfterTest
    fun cleanup() {
        Dispatchers.resetMain()
    }

    @Test
    fun `bottom sheet expands on start and handles click outside`() {
        val scenario = activityScenario()
        scenario.launch(intent).onActivity { activity ->
            // wait for bottom sheet to animate in
            idleLooper()
            assertThat(activity.bottomSheetBehavior.state)
                .isEqualTo(BottomSheetBehavior.STATE_EXPANDED)
            assertThat(activity.bottomSheetBehavior.isFitToContents)
                .isFalse()

            activity.viewBinding.root.performClick()
            idleLooper()

            assertThat(activity.bottomSheetBehavior.state)
                .isEqualTo(BottomSheetBehavior.STATE_HIDDEN)
        }

        assertThat(
            contract.parseResult(
                scenario.getResult().resultCode,
                scenario.getResult().resultData
            )
        ).isEqualTo(
            PaymentSheetResult.Canceled
        )
    }

    @Test
    fun `disables primary button when editing`() {
        val scenario = activityScenario(viewModel)
        scenario.launch(intent).onActivity { activity ->
            // wait for bottom sheet to animate in
            idleLooper()

            assertThat(activity.viewBinding.buyButton.isEnabled)
                .isTrue()

            viewModel.setEditing(true)

            assertThat(activity.viewBinding.buyButton.isEnabled)
                .isFalse()
        }
    }

    @Test
    fun `updates buy button state on add payment`() {
        val scenario = activityScenario()
        scenario.launch(intent).onActivity { activity ->
            // Based on previously run tests the viewModel might have a different selection state saved
            viewModel.updateSelection(null)

            viewModel.transitionTo(
                PaymentSheetViewModel.TransitionTarget.AddPaymentMethodFull(
                    FragmentConfigFixtures.DEFAULT
                )
            )
            idleLooper()

            // Initially empty card
            assertThat(activity.viewBinding.buyButton.isVisible).isTrue()
            assertThat(activity.viewBinding.buyButton.isEnabled).isFalse()

            // Update to Google Pay
            viewModel.updateSelection(PaymentSelection.GooglePay)
            assertThat(activity.viewBinding.buyButton.isVisible).isTrue()
            assertThat(activity.viewBinding.buyButton.isEnabled).isFalse()
            viewModel.onGooglePayResult(GooglePayPaymentMethodLauncher.Result.Canceled)

            // Update to saved card
            viewModel.updateSelection(
                PaymentSelection.Saved(PaymentMethodFixtures.CARD_PAYMENT_METHOD)
            )
            assertThat(activity.viewBinding.buyButton.isVisible).isTrue()
            assertThat(activity.viewBinding.buyButton.isEnabled).isTrue()

            // Back to empty/invalid card
            viewModel.updateSelection(null)
            assertThat(activity.viewBinding.buyButton.isVisible).isTrue()
            assertThat(activity.viewBinding.buyButton.isEnabled).isFalse()

            // New valid card
            viewModel.updateSelection(
                PaymentSelection.New.Card(
                    PaymentMethodCreateParamsFixtures.DEFAULT_CARD,
                    CardBrand.Visa,
                    customerRequestedSave = PaymentSelection.CustomerRequestedSave.RequestNoReuse
                )
            )
            assertThat(activity.viewBinding.buyButton.isVisible).isTrue()
            assertThat(activity.viewBinding.buyButton.isEnabled).isTrue()
        }
    }

    @Test
    fun `when back to Ready state should update PaymentSelection`() {
        val scenario = activityScenario()
        scenario.launch(intent).onActivity { activity ->
            // wait for bottom sheet to animate in
            idleLooper()

            // New valid card
            val initialSelection = PaymentSelection.New.Card(
                PaymentMethodCreateParamsFixtures.DEFAULT_CARD,
                CardBrand.Visa,
                customerRequestedSave = PaymentSelection.CustomerRequestedSave.RequestNoReuse
            )
            viewModel.updateSelection(initialSelection)

            viewModel.transitionTo(
                PaymentSheetViewModel.TransitionTarget.AddPaymentMethodFull(
                    FragmentConfigFixtures.DEFAULT
                )
            )

            assertThat(viewModel.selection.getOrAwaitValue()).isEqualTo(initialSelection)

            activity.viewBinding.googlePayButton.callOnClick()

            // Updates PaymentSelection to Google Pay
            assertThat(viewModel.selection.getOrAwaitValue()).isEqualTo(PaymentSelection.GooglePay)

            viewModel.onGooglePayResult(GooglePayPaymentMethodLauncher.Result.Canceled)

            // Back to Ready state, should return to initial PaymentSelection
            assertThat(viewModel.selection.getOrAwaitValue()).isEqualTo(initialSelection)
        }
    }

    @Test
    fun `handles fragment transitions`() {
        val scenario = activityScenario()
        scenario.launch(intent).onActivity { activity ->
            // wait for bottom sheet to animate in
            idleLooper()

            assertThat(currentFragment(activity))
                .isInstanceOf(PaymentSheetListFragment::class.java)
            assertThat(activity.bottomSheetBehavior.state)
                .isEqualTo(BottomSheetBehavior.STATE_EXPANDED)

            viewModel.transitionTo(
                PaymentSheetViewModel.TransitionTarget.AddPaymentMethodFull(
                    FragmentConfigFixtures.DEFAULT
                )
            )
            idleLooper()
            assertThat(currentFragment(activity))
                .isInstanceOf(PaymentSheetAddPaymentMethodFragment::class.java)
            assertThat(activity.bottomSheetBehavior.state)
                .isEqualTo(BottomSheetBehavior.STATE_EXPANDED)

            activity.onBackPressed()
            idleLooper()
            assertThat(currentFragment(activity))
                .isInstanceOf(PaymentSheetListFragment::class.java)
            assertThat(activity.bottomSheetBehavior.state)
                .isEqualTo(BottomSheetBehavior.STATE_EXPANDED)

            activity.onBackPressed()
            idleLooper()
            // animating out
            assertThat(activity.bottomSheetBehavior.state)
                .isEqualTo(BottomSheetBehavior.STATE_HIDDEN)
        }

        assertThat(
            contract.parseResult(
                scenario.getResult().resultCode,
                scenario.getResult().resultData
            )
        ).isEqualTo(
            PaymentSheetResult.Canceled
        )
    }

    @Test
    fun `updates navigation button`() {
        val scenario = activityScenario()
        scenario.launch(intent).onActivity { activity ->
            // wait for bottom sheet to animate in
            idleLooper()

            assertThat(activity.toolbar.navigationContentDescription)
                .isEqualTo(context.getString(R.string.stripe_paymentsheet_close))

            viewModel.transitionTo(
                PaymentSheetViewModel.TransitionTarget.AddPaymentMethodFull(
                    FragmentConfigFixtures.DEFAULT
                )
            )
            idleLooper()

            assertThat(activity.toolbar.navigationContentDescription)
                .isEqualTo(context.getString(R.string.back))

            activity.onBackPressed()
            idleLooper()

            assertThat(activity.toolbar.navigationContentDescription)
                .isEqualTo(context.getString(R.string.stripe_paymentsheet_close))

            activity.onBackPressed()
            idleLooper()
            // animating out
            assertThat(activity.bottomSheetBehavior.state)
                .isEqualTo(BottomSheetBehavior.STATE_HIDDEN)
        }
    }

    @Test
    fun `handles buy button clicks`() {
        val scenario = activityScenario()
        scenario.launch(intent).onActivity { activity ->
            // wait for bottom sheet to animate in
            idleLooper()

            viewModel.updateSelection(
                PaymentSelection.Saved(PaymentMethodFixtures.CARD_PAYMENT_METHOD)
            )
            assertThat(activity.viewBinding.buyButton.isEnabled)
                .isTrue()

            activity.viewBinding.buyButton.performClick()
            idleLooper()

            assertThat(activity.viewBinding.buyButton.isEnabled)
                .isFalse()

            assertThat(viewModel.startConfirm.value?.peekContent())
                .isEqualTo(
                    ConfirmPaymentIntentParams.createWithPaymentMethodId(
                        paymentMethodId = "pm_123456789",
                        clientSecret = "client_secret",
                        paymentMethodOptions = PaymentMethodOptionsParams.Card(
                            setupFutureUsage = ConfirmPaymentIntentParams.SetupFutureUsage.Blank
                        )
                    )
                )
        }
    }

    @Test
    fun `google pay button state updated on start processing`() {
        val scenario = activityScenario()
        scenario.launch(intent).onActivity { activity ->
            // wait for bottom sheet to animate in
            idleLooper()

            activity.viewBinding.googlePayButton.callOnClick()

            idleLooper()

            val googlePayButton =
                StripeGooglePayButtonBinding.bind(activity.viewBinding.googlePayButton)
            assertThat(googlePayButton.primaryButton.isVisible).isTrue()
            assertThat(googlePayButton.googlePayButtonContent.isVisible).isFalse()
            assertThat(googlePayButton.primaryButton.externalLabel)
                .isEqualTo(activity.getString(R.string.stripe_paymentsheet_primary_button_processing))
        }
    }

    @Test
    fun `google pay button state updated on finish processing`() {
        val scenario = activityScenario()
        scenario.launch(intent).onActivity { activity ->
            // wait for bottom sheet to animate in
            idleLooper()

            activity.viewBinding.googlePayButton.callOnClick()

            idleLooper()

            var finishProcessingCalled = false
            viewModel._viewState.value = PaymentSheetViewState.FinishProcessing {
                finishProcessingCalled = true
            }

            idleLooper()

            val googlePayButton =
                StripeGooglePayButtonBinding.bind(activity.viewBinding.googlePayButton)
            assertThat(googlePayButton.primaryButton.isVisible).isTrue()
            assertThat(googlePayButton.googlePayButtonContent.isVisible).isFalse()
            assertThat(finishProcessingCalled).isTrue()
        }
    }

    @Test
    fun `Verify Ready state updates the buy button label`() {
        val scenario = activityScenario()
        scenario.launch(intent).onActivity { activity ->
            // wait for bottom sheet to animate in
            idleLooper()

            viewModel._viewState.value = PaymentSheetViewState.Reset(null)

            idleLooper()

            val buyBinding = PrimaryButtonBinding.bind(activity.viewBinding.buyButton)

            assertThat(buyBinding.confirmedIcon.isVisible)
                .isFalse()

            idleLooper()

            activity.finish()
        }
    }

    @Test
    fun `Verify processing state disables toolbar and buttons`() {
        val scenario = activityScenario()
        scenario.launch(intent).onActivity { activity ->
            // wait for bottom sheet to animate in
            idleLooper()

            viewModel._processing.value = true

            idleLooper()

            assertThat(activity.toolbar.isEnabled).isFalse()
            assertThat(activity.viewBinding.googlePayButton.isEnabled).isFalse()
            assertThat(activity.viewBinding.buyButton.isEnabled).isFalse()
        }
    }

    @Test
    fun `Verify StartProcessing state updates the buy button label`() {
        val scenario = activityScenario()
        scenario.launch(intent).onActivity { activity ->
            // wait for bottom sheet to animate in
            idleLooper()

            viewModel.checkoutIdentifier = CheckoutIdentifier.SheetBottomBuy
            viewModel._viewState.value = PaymentSheetViewState.StartProcessing

            idleLooper()

            assertThat(activity.viewBinding.buyButton.externalLabel)
                .isEqualTo(activity.getString(R.string.stripe_paymentsheet_primary_button_processing))
        }
    }

    @Test
    fun `Verify FinishProcessing state calls the callback`() {
        Dispatchers.setMain(testDispatcher)
        val scenario = activityScenario()
        scenario.launch(intent).onActivity {
            // wait for bottom sheet to animate in
            idleLooper()

            viewModel.checkoutIdentifier = CheckoutIdentifier.SheetBottomBuy

            var finishProcessingCalled = false
            viewModel._viewState.value = PaymentSheetViewState.FinishProcessing {
                finishProcessingCalled = true
            }

            idleLooper()

            testDispatcher.scheduler.apply {
                advanceTimeBy(PrimaryButtonAnimator.HOLD_ANIMATION_ON_SLIDE_IN_COMPLETION)
                runCurrent()
            }

            assertThat(finishProcessingCalled).isTrue()
        }
    }

    @Test
    fun `Verify StartProcessing state updates the google button label`() {
        val scenario = activityScenario()
        scenario.launch(intent).onActivity { activity ->

            // wait for bottom sheet to animate in
            idleLooper()

            viewModel.checkoutIdentifier = CheckoutIdentifier.SheetTopGooglePay
            viewModel._viewState.value = PaymentSheetViewState.StartProcessing

            idleLooper()

            val googlePayButton =
                StripeGooglePayButtonBinding.bind(activity.viewBinding.googlePayButton)
            assertThat(googlePayButton.primaryButton.externalLabel)
                .isEqualTo(activity.getString(R.string.stripe_paymentsheet_primary_button_processing))
        }
    }

    @Test
    fun `Verify FinishProcessing state calls the callback on google pay view state observer`() {
        Dispatchers.setMain(testDispatcher)
        val scenario = activityScenario()
        scenario.launch(intent).onActivity {
            viewModel.checkoutIdentifier = CheckoutIdentifier.SheetTopGooglePay

            // wait for bottom sheet to animate in
            idleLooper()

            var finishProcessingCalled = false
            viewModel._viewState.value = PaymentSheetViewState.FinishProcessing {
                finishProcessingCalled = true
            }

            idleLooper()

            testDispatcher.scheduler.apply {
                advanceTimeBy(PrimaryButtonAnimator.HOLD_ANIMATION_ON_SLIDE_IN_COMPLETION)
                runCurrent()
            }

            assertThat(finishProcessingCalled).isTrue()
        }
    }

    @Test
    fun `google pay flow updates the scroll view before and after`() {
        val scenario = activityScenario()
        scenario.launch(intent).onActivity { activity ->
            viewModel.checkoutIdentifier = CheckoutIdentifier.SheetTopGooglePay

            activity.viewBinding.googlePayButton.performClick()

            assertThat(viewModel._contentVisible.value).isEqualTo(false)

            viewModel.onGooglePayResult(GooglePayPaymentMethodLauncher.Result.Canceled)
            assertThat(viewModel._contentVisible.value).isEqualTo(true)
        }
    }

    @Test
    fun `Verify ProcessResult state closes the sheet`() {
        Dispatchers.setMain(testDispatcher)
        val scenario = activityScenario()
        scenario.launch(intent).onActivity { activity ->
            // wait for bottom sheet to animate in
            idleLooper()

            viewModel._paymentSheetResult.value = PaymentSheetResult.Completed

            idleLooper()

            // wait animate time...
            testDispatcher.scheduler.apply {
                advanceTimeBy(PrimaryButtonAnimator.HOLD_ANIMATION_ON_SLIDE_IN_COMPLETION)
                runCurrent()
            }

            assertThat(activity.bottomSheetBehavior.state)
                .isEqualTo(BottomSheetBehavior.STATE_HIDDEN)
        }
    }

    @Test
    fun `successful payment should dismiss bottom sheet`() {
        Dispatchers.setMain(testDispatcher)
        val scenario = activityScenario(viewModel)
        scenario.launch(intent).onActivity { activity ->
            // wait for bottom sheet to animate in
            testDispatcher.scheduler.apply {
                advanceTimeBy(500)
                runCurrent()
            }
            idleLooper()

            viewModel.checkoutIdentifier = CheckoutIdentifier.SheetBottomBuy
            viewModel.onPaymentResult(PaymentResult.Completed)

            idleLooper()

            assertThat(activity.bottomSheetBehavior.state)
                .isEqualTo(BottomSheetBehavior.STATE_HIDDEN)
        }
    }

    @Test
    fun `shows add card fragment when no saved payment methods available`() {
        val scenario = activityScenario(
            createViewModel(
                paymentMethods = emptyList()
            )
        )
        scenario.launch(intent).onActivity { activity ->
            // wait for bottom sheet to animate in
            idleLooper()

            assertThat(currentFragment(activity))
                .isInstanceOf(PaymentSheetAddPaymentMethodFragment::class.java)
            assertThat(activity.bottomSheetBehavior.state)
                .isEqualTo(BottomSheetBehavior.STATE_EXPANDED)

            // make sure loading fragment isn't in back stack
            activity.onBackPressed()
            idleLooper()

            assertThat(activity.bottomSheetBehavior.state)
                .isEqualTo(BottomSheetBehavior.STATE_HIDDEN)
        }

        assertThat(
            contract.parseResult(
                scenario.getResult().resultCode,
                scenario.getResult().resultData
            )
        ).isEqualTo(
            PaymentSheetResult.Canceled
        )
    }

    @Test
    fun `buyButton and googlePayButton are enabled when not processing, transition target, and a selection has been made`() {
        val scenario = activityScenario(viewModel)
        scenario.launch(intent).onActivity { activity ->
            assertThat(activity.viewBinding.buyButton.isEnabled)
                .isTrue()
            assertThat(activity.viewBinding.googlePayButton.isEnabled)
                .isTrue()
            // wait for bottom sheet to animate in
            idleLooper()

            assertThat(activity.viewBinding.buyButton.isEnabled)
                .isTrue()
            assertThat(activity.viewBinding.googlePayButton.isEnabled)
                .isTrue()

            viewModel.updateSelection(
                PaymentSelection.Saved(PaymentMethodFixtures.CARD_PAYMENT_METHOD)
            )
            idleLooper()

            assertThat(activity.viewBinding.buyButton.isEnabled)
                .isTrue()
            assertThat(activity.viewBinding.googlePayButton.isEnabled)
                .isTrue()
        }
    }

    @Test
    fun `sets expected statusBarColor`() {
        val activityScenarioFactory = ActivityScenarioFactory(context)
        val activityScenario = activityScenarioFactory.createAddPaymentMethodActivity()
        activityScenario.moveToState(Lifecycle.State.CREATED)
        activityScenario.onActivity { activity ->
            activity.window.statusBarColor = PaymentSheetFixtures.STATUS_BAR_COLOR

            val intent = contract.createIntent(
                activity,
                PaymentSheetContract.Args(
                    PaymentIntentClientSecret("client_secret"),
                    PaymentSheetFixtures.CONFIG_CUSTOMER
                )
            )

            val args =
                intent.extras?.get(PaymentSheetContract.EXTRA_ARGS) as PaymentSheetContract.Args
            assertThat(args.statusBarColor)
                .isEqualTo(PaymentSheetFixtures.STATUS_BAR_COLOR)
        }
    }

    @Test
    fun `Complete fragment transactions prior to setting the sheet mode and thus the back button`() {
        val scenario = activityScenario()
        scenario.launch(intent).onActivity { activity ->
            // wait for bottom sheet to animate in
            idleLooper()

            assertThat(currentFragment(activity))
                .isInstanceOf(PaymentSheetListFragment::class.java)
            assertThat(activity.bottomSheetBehavior.state)
                .isEqualTo(BottomSheetBehavior.STATE_EXPANDED)

            viewModel.transitionTo(
                PaymentSheetViewModel.TransitionTarget.SelectSavedPaymentMethod(
                    FragmentConfigFixtures.DEFAULT
                )
            )
            viewModel.transitionTo(
                PaymentSheetViewModel.TransitionTarget.AddPaymentMethodFull(
                    FragmentConfigFixtures.DEFAULT
                )
            )

            idleLooper()

            assertThat(currentFragment(activity))
                .isInstanceOf(PaymentSheetAddPaymentMethodFragment::class.java)
            assertThat(activity.bottomSheetBehavior.state)
                .isEqualTo(BottomSheetBehavior.STATE_EXPANDED)
        }
    }

    @Test
    fun `if fetched PaymentIntent is confirmed then should return Completed result`() {
        val scenario = activityScenario(
            createViewModel(
                paymentIntent = PaymentIntentFixtures.PI_SUCCEEDED
            )
        )
        scenario.launch(intent).onActivity { activity ->
            // wait for bottom sheet to animate in
            activity.finish()
        }

        assertThat(
            contract.parseResult(
                scenario.getResult().resultCode,
                scenario.getResult().resultData
            )
        ).isInstanceOf(
            PaymentSheetResult.Failed::class.java
        )
    }

    @Test
    fun `GPay button error message is displayed`() {
        val scenario = activityScenario(viewModel)
        scenario.launch(intent).onActivity { activity ->
            // wait for bottom sheet to animate in
            idleLooper()

            assertThat(activity.viewBinding.topMessage.isVisible).isFalse()
            assertThat(activity.viewBinding.topMessage.text.isNullOrEmpty()).isTrue()

            viewModel.checkoutIdentifier = CheckoutIdentifier.SheetTopGooglePay
            val errorMessage = "Error message"
            viewModel._viewState.value =
                PaymentSheetViewState.Reset(BaseSheetViewModel.UserErrorMessage(errorMessage))

            assertThat(activity.viewBinding.topMessage.isVisible).isTrue()
            assertThat(activity.viewBinding.topMessage.text.toString()).isEqualTo(errorMessage)
        }
    }

    @Test
    fun `when new payment method is selected then error message is cleared`() {
        val scenario = activityScenario(viewModel)
        scenario.launch(intent).onActivity { activity ->
            // wait for bottom sheet to animate in
            idleLooper()

            assertThat(activity.viewBinding.message.isVisible).isFalse()
            assertThat(activity.viewBinding.message.text.isNullOrEmpty()).isTrue()
            assertThat(activity.viewBinding.topMessage.isVisible).isFalse()
            assertThat(activity.viewBinding.topMessage.text.isNullOrEmpty()).isTrue()

            val errorMessage = "Error message"
            viewModel._viewState.value =
                PaymentSheetViewState.Reset(BaseSheetViewModel.UserErrorMessage(errorMessage))

            assertThat(activity.viewBinding.message.isVisible).isTrue()
            assertThat(activity.viewBinding.message.text.toString()).isEqualTo(errorMessage)
            assertThat(activity.viewBinding.topMessage.isVisible).isFalse()
            assertThat(activity.viewBinding.topMessage.text.isNullOrEmpty()).isTrue()

            viewModel.updateSelection(PaymentSelection.GooglePay)

            assertThat(activity.viewBinding.message.isVisible).isFalse()
            assertThat(activity.viewBinding.message.text.isNullOrEmpty()).isTrue()
            assertThat(activity.viewBinding.topMessage.isVisible).isFalse()
            assertThat(activity.viewBinding.topMessage.text.isNullOrEmpty()).isTrue()

            viewModel.checkoutIdentifier = CheckoutIdentifier.SheetTopGooglePay
            viewModel._viewState.value =
                PaymentSheetViewState.Reset(BaseSheetViewModel.UserErrorMessage(errorMessage))

            assertThat(activity.viewBinding.message.isVisible).isFalse()
            assertThat(activity.viewBinding.message.text.isNullOrEmpty()).isTrue()
            assertThat(activity.viewBinding.topMessage.isVisible).isTrue()
            assertThat(activity.viewBinding.topMessage.text.toString()).isEqualTo(errorMessage)

            viewModel.updateSelection(PaymentSelection.GooglePay)

            assertThat(activity.viewBinding.message.isVisible).isFalse()
            assertThat(activity.viewBinding.message.text.isNullOrEmpty()).isTrue()
            assertThat(activity.viewBinding.topMessage.isVisible).isFalse()
            assertThat(activity.viewBinding.topMessage.text.isNullOrEmpty()).isTrue()
        }
    }

    @Test
    fun `when checkout starts then error message is cleared`() {
        val scenario = activityScenario(viewModel)
        scenario.launch(intent).onActivity { activity ->
            // wait for bottom sheet to animate in
            idleLooper()

            assertThat(activity.viewBinding.message.isVisible).isFalse()
            assertThat(activity.viewBinding.message.text.isNullOrEmpty()).isTrue()
            assertThat(activity.viewBinding.topMessage.isVisible).isFalse()
            assertThat(activity.viewBinding.topMessage.text.isNullOrEmpty()).isTrue()

            val errorMessage = "Error message"
            viewModel._viewState.value =
                PaymentSheetViewState.Reset(BaseSheetViewModel.UserErrorMessage(errorMessage))

            assertThat(activity.viewBinding.message.isVisible).isTrue()
            assertThat(activity.viewBinding.message.text.toString()).isEqualTo(errorMessage)
            assertThat(activity.viewBinding.topMessage.isVisible).isFalse()
            assertThat(activity.viewBinding.topMessage.text.isNullOrEmpty()).isTrue()

            viewModel.checkout(CheckoutIdentifier.SheetBottomBuy)

            assertThat(activity.viewBinding.message.isVisible).isFalse()
            assertThat(activity.viewBinding.message.text.isNullOrEmpty()).isTrue()
            assertThat(activity.viewBinding.topMessage.isVisible).isFalse()
            assertThat(activity.viewBinding.topMessage.text.isNullOrEmpty()).isTrue()

            viewModel.checkoutIdentifier = CheckoutIdentifier.SheetTopGooglePay
            viewModel._viewState.value =
                PaymentSheetViewState.Reset(BaseSheetViewModel.UserErrorMessage(errorMessage))

            assertThat(activity.viewBinding.message.isVisible).isFalse()
            assertThat(activity.viewBinding.message.text.isNullOrEmpty()).isTrue()
            assertThat(activity.viewBinding.topMessage.isVisible).isTrue()
            assertThat(activity.viewBinding.topMessage.text.toString()).isEqualTo(errorMessage)

            viewModel.checkout(CheckoutIdentifier.SheetBottomBuy)

            assertThat(activity.viewBinding.message.isVisible).isFalse()
            assertThat(activity.viewBinding.message.text.isNullOrEmpty()).isTrue()
            assertThat(activity.viewBinding.topMessage.isVisible).isFalse()
            assertThat(activity.viewBinding.topMessage.text.isNullOrEmpty()).isTrue()
        }
    }

    @Test
    fun `when intent is in live mode show no indicator`() {
        val scenario = activityScenario(viewModel)
        scenario.launch(intent).onActivity { activity ->
            // wait for bottom sheet to animate in
            idleLooper()

            viewModel._liveMode.value = true
            assertThat(activity.viewBinding.testmode.isVisible).isFalse()
        }
    }

    @Test
    fun `when intent is not in live mode show indicator`() {
        val scenario = activityScenario(viewModel)
        scenario.launch(intent).onActivity { activity ->
            // wait for bottom sheet to animate in
            idleLooper()

            viewModel._liveMode.value = false
            assertThat(activity.viewBinding.testmode.isVisible).isTrue()
        }
    }

    @Test
    fun `Buy button should be enabled when primaryButtonEnabled is true`() {
        val scenario = activityScenario(viewModel)
        scenario.launch(intent).onActivity { activity ->
            // wait for bottom sheet to animate in
            idleLooper()

            viewModel.updatePrimaryButtonUIState(
                primaryButtonUIState.copy(
                    enabled = true
                )
            )
            assertThat(activity.viewBinding.buyButton.isEnabled).isTrue()
        }
    }

    @Test
    fun `Buy button should be disabled when primaryButtonEnabled is false`() {
        val scenario = activityScenario(viewModel)
        scenario.launch(intent).onActivity { activity ->
            // wait for bottom sheet to animate in
            idleLooper()

            viewModel.updatePrimaryButtonUIState(
                primaryButtonUIState.copy(
                    enabled = false
                )
            )
            assertThat(activity.viewBinding.buyButton.isEnabled).isFalse()
        }
    }

    @Test
    fun `Buy button text should update when primaryButtonText updates`() {
        val scenario = activityScenario(viewModel)
        scenario.launch(intent).onActivity { activity ->
            // wait for bottom sheet to animate in
            idleLooper()

            viewModel.updatePrimaryButtonUIState(
                primaryButtonUIState.copy(
                    label = "Some text"
                )
            )
            assertThat(activity.viewBinding.buyButton.externalLabel).isEqualTo("Some text")
        }
    }

    @Test
    fun `Buy button should go back to initial state after resetPrimaryButton called`() {
        val scenario = activityScenario(viewModel)
        scenario.launch(intent).onActivity { activity ->
            // wait for bottom sheet to animate in
            idleLooper()

            viewModel._viewState.value = PaymentSheetViewState.Reset(null)

            viewModel.updatePrimaryButtonUIState(
                primaryButtonUIState.copy(
                    label = "Some text",
                    enabled = false
                )
            )
            assertThat(activity.viewBinding.buyButton.externalLabel).isEqualTo("Some text")
            assertThat(activity.viewBinding.buyButton.isEnabled).isFalse()

            viewModel.updatePrimaryButtonUIState(null)
            assertThat(activity.viewBinding.buyButton.externalLabel)
                .isEqualTo(viewModel.amount.value?.buildPayButtonLabel(context.resources))
            assertThat(activity.viewBinding.buyButton.isEnabled).isTrue()
        }
    }

    @Test
    fun `notes visibility is visible`() {
        val scenario = activityScenario(viewModel)
        scenario.launch(intent).onActivity { activity ->
            // wait for bottom sheet to animate in
            idleLooper()

            viewModel.updateBelowButtonText(
                context.getString(
                    R.string.stripe_paymentsheet_payment_method_us_bank_account
                )
            )
            assertThat(activity.viewBinding.notes.isVisible).isTrue()
        }
    }

    @Test
    fun `notes visibility is gone`() {
        val scenario = activityScenario(viewModel)
        scenario.launch(intent).onActivity { activity ->
            // wait for bottom sheet to animate in
            idleLooper()

            viewModel.updateBelowButtonText(null)
            assertThat(activity.viewBinding.notes.isVisible).isFalse()
        }
    }

    @Test
    fun `verify animation is enabled for layout transition changes`() {
        val scenario = activityScenario()
        scenario.launch(intent).onActivity { activity ->
            // wait for bottom sheet to animate in
            idleLooper()

            assertThat(
                activity.viewBinding.bottomSheet.layoutTransition.isTransitionTypeEnabled(
                    LayoutTransition.CHANGING
                )
            ).isTrue()

            assertThat(
                activity.viewBinding.fragmentContainerParent.layoutTransition
                    .isTransitionTypeEnabled(
                        LayoutTransition.CHANGING
                    )
            ).isTrue()
        }
    }

    private fun currentFragment(activity: PaymentSheetActivity) =
        activity.supportFragmentManager.findFragmentById(activity.viewBinding.fragmentContainer.id)

    private fun activityScenario(
        viewModel: PaymentSheetViewModel = this.viewModel
    ): InjectableActivityScenario<PaymentSheetActivity> {
        return injectableActivityScenario {
            injectActivity {
                viewModelFactory = viewModelFactoryFor(viewModel)
            }
        }
    }

    private fun createViewModel(
        paymentIntent: PaymentIntent = PAYMENT_INTENT,
        paymentMethods: List<PaymentMethod> = PAYMENT_METHODS
    ): PaymentSheetViewModel = runBlocking {
        val lpmRepository = mock<LpmRepository>()
        whenever(lpmRepository.fromCode("card")).thenReturn(LpmRepository.HardcodedCard)
        whenever(lpmRepository.serverSpecLoadingState).thenReturn(LpmRepository.ServerSpecState.Uninitialized)

        val linkPaymentLauncher = mock<LinkPaymentLauncher>().stub {
<<<<<<< HEAD
            onBlocking { setup(any(), any(), any()) }.thenReturn(AccountStatus.SignedOut)
=======
            onBlocking { getAccountStatusFlow(any()) }.thenReturn(flowOf(AccountStatus.SignedOut))
>>>>>>> 06a3f2d7
        }

        PaymentSheetViewModel(
            ApplicationProvider.getApplicationContext(),
            PaymentSheetFixtures.ARGS_CUSTOMER_WITH_GOOGLEPAY,
            eventReporter,
            { PaymentConfiguration(ApiKeyFixtures.FAKE_PUBLISHABLE_KEY) },
            StripeIntentRepository.Static(paymentIntent),
            StripeIntentValidator(),
            FakeCustomerRepository(paymentMethods),
            FakePrefsRepository(),
            StaticLpmResourceRepository(lpmRepository),
            mock(),
            stripePaymentLauncherAssistedFactory,
            googlePayPaymentMethodLauncherFactory,
            Logger.noop(),
            testDispatcher,
            DUMMY_INJECTOR_KEY,
            savedStateHandle = SavedStateHandle(),
            linkLauncher = linkPaymentLauncher
        )
    }

    private fun createGooglePayPaymentMethodLauncherFactory() =
        object : GooglePayPaymentMethodLauncherFactory {
            override fun create(
                lifecycleScope: CoroutineScope,
                config: GooglePayPaymentMethodLauncher.Config,
                readyCallback: GooglePayPaymentMethodLauncher.ReadyCallback,
                activityResultLauncher: ActivityResultLauncher<GooglePayPaymentMethodLauncherContract.Args>,
                skipReadyCheck: Boolean
            ): GooglePayPaymentMethodLauncher {
                val googlePayPaymentMethodLauncher = mock<GooglePayPaymentMethodLauncher>()
                readyCallback.onReady(true)
                return googlePayPaymentMethodLauncher
            }
        }

    private companion object {
        private val PAYMENT_INTENT = PaymentIntentFixtures.PI_REQUIRES_PAYMENT_METHOD
        private val PAYMENT_METHODS = listOf(PaymentMethodFixtures.CARD_PAYMENT_METHOD)
    }
}<|MERGE_RESOLUTION|>--- conflicted
+++ resolved
@@ -1013,11 +1013,7 @@
         whenever(lpmRepository.serverSpecLoadingState).thenReturn(LpmRepository.ServerSpecState.Uninitialized)
 
         val linkPaymentLauncher = mock<LinkPaymentLauncher>().stub {
-<<<<<<< HEAD
-            onBlocking { setup(any(), any(), any()) }.thenReturn(AccountStatus.SignedOut)
-=======
-            onBlocking { getAccountStatusFlow(any()) }.thenReturn(flowOf(AccountStatus.SignedOut))
->>>>>>> 06a3f2d7
+            onBlocking { getAccountStatusFlow(any(), any()) }.thenReturn(flowOf(AccountStatus.SignedOut))
         }
 
         PaymentSheetViewModel(

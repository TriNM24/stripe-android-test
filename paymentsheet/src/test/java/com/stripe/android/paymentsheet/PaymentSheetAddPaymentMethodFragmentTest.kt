package com.stripe.android.paymentsheet

import android.content.Context
import android.content.res.Resources
import android.util.DisplayMetrics
import androidx.compose.ui.unit.Dp
import androidx.compose.ui.unit.dp
import androidx.core.os.bundleOf
import androidx.fragment.app.testing.FragmentScenario
import androidx.fragment.app.testing.launchFragmentInContainer
import androidx.lifecycle.Lifecycle
import androidx.test.core.app.ApplicationProvider
import androidx.test.platform.app.InstrumentationRegistry
import com.google.common.truth.Truth.assertThat
import com.stripe.android.ApiKeyFixtures
import com.stripe.android.PaymentConfiguration
import com.stripe.android.core.injection.WeakMapInjectorRegistry
import com.stripe.android.model.CardBrand
import com.stripe.android.model.PaymentIntent
import com.stripe.android.model.PaymentIntentFixtures
import com.stripe.android.model.PaymentIntentFixtures.PI_OFF_SESSION
import com.stripe.android.model.PaymentMethod
import com.stripe.android.model.PaymentMethodCreateParams
import com.stripe.android.model.PaymentMethodFixtures
import com.stripe.android.model.StripeIntent
import com.stripe.android.paymentsheet.PaymentSheetFixtures.COMPOSE_FRAGMENT_ARGS
import com.stripe.android.paymentsheet.PaymentSheetFixtures.CONFIG_MINIMUM
import com.stripe.android.paymentsheet.PaymentSheetFixtures.MERCHANT_DISPLAY_NAME
import com.stripe.android.paymentsheet.databinding.FragmentPaymentsheetAddPaymentMethodBinding
import com.stripe.android.paymentsheet.model.FragmentConfig
import com.stripe.android.paymentsheet.model.FragmentConfigFixtures
import com.stripe.android.paymentsheet.model.PaymentSelection
import com.stripe.android.paymentsheet.paymentdatacollection.ComposeFormDataCollectionFragment
import com.stripe.android.paymentsheet.paymentdatacollection.FormFragmentArguments
import com.stripe.android.paymentsheet.ui.PrimaryButton
import com.stripe.android.ui.core.Amount
<<<<<<< HEAD
import com.stripe.android.ui.core.forms.resources.LpmRepository
=======
import com.stripe.android.ui.core.forms.resources.LpmRepository.SupportedPaymentMethod
>>>>>>> 23999758
import com.stripe.android.utils.TestUtils.idleLooper
import kotlinx.coroutines.ExperimentalCoroutinesApi
import kotlinx.coroutines.test.UnconfinedTestDispatcher
import org.junit.After
import org.junit.Before
import org.junit.Ignore
import org.junit.Test
import org.junit.runner.RunWith
import org.mockito.kotlin.mock
import org.mockito.kotlin.verify
import org.mockito.kotlin.whenever
import org.robolectric.RobolectricTestRunner
import org.robolectric.annotation.Config

@ExperimentalCoroutinesApi
@RunWith(RobolectricTestRunner::class)
internal class PaymentSheetAddPaymentMethodFragmentTest : PaymentSheetViewModelTestInjection() {
    private val context: Context = ApplicationProvider.getApplicationContext()
    private val lpmRepository = LpmRepository(context.resources)

    @Before
    fun setup() {
        PaymentConfiguration.init(
            context,
            ApiKeyFixtures.FAKE_PUBLISHABLE_KEY
        )
    }

    @After
    override fun after() {
        super.after()
    }

    @Test
    @Config(qualifiers = "w320dp")
    fun `when screen is 320dp wide, adapter should show 2 and a half items`() {
        val paymentIntent = mock<PaymentIntent>().also {
            whenever(it.paymentMethodTypes).thenReturn(listOf("card", "bancontact", "sofort", "ideal"))
        }
        createFragment(stripeIntent = paymentIntent) { fragment, viewBinding, _ ->
            assertThat(
                calculateViewWidth(
                    convertPixelsToDp(
                        viewBinding.paymentMethodFragmentContainer.measuredWidth,
                        fragment.resources
                    ),
                    paymentIntent.paymentMethodTypes.size
                )
            ).isEqualTo(143.0.dp)
        }
    }

    @Test
    @Config(qualifiers = "w475dp")
    fun `when screen is 475dp wide, adapter should show 2 items evenly spread out`() {
        val paymentIntent = mock<PaymentIntent>().also {
            whenever(it.paymentMethodTypes).thenReturn(listOf("card", "bancontact"))
        }
        createFragment(stripeIntent = paymentIntent) { fragment, viewBinding, _ ->
            assertThat(
                calculateViewWidth(
                    convertPixelsToDp(
                        viewBinding.paymentMethodFragmentContainer.measuredWidth,
                        fragment.resources
                    ),
                    paymentIntent.paymentMethodTypes.size
                )
            ).isEqualTo(220.5.dp)
        }
    }

    @Test
    fun `getFormArguments newLPM with customer requested save and Generic`() {
        val paymentIntent = mock<PaymentIntent>().also {
            whenever(it.paymentMethodTypes).thenReturn(listOf("card", "bancontact"))
        }
        val paymentMethodCreateParams = PaymentMethodCreateParams.createWithOverride(
            PaymentMethod.Type.Bancontact,
            mapOf(
                "type" to "bancontact",
                "billing_details" to mapOf(
                    "name" to "Jenny Rosen"
                )
            ),
            emptySet()
        )
        val actualFromArguments = BaseAddPaymentMethodFragment.getFormArguments(
            lpmRepository.fromCode("bancontact")!!,
            paymentIntent,
            CONFIG_MINIMUM,
            MERCHANT_DISPLAY_NAME,
            Amount(50, "USD"),
            "testInjectorKey",
            PaymentSelection.New.GenericPaymentMethod(
                context.getString(R.string.stripe_paymentsheet_payment_method_bancontact),
                R.drawable.stripe_ic_paymentsheet_pm_bancontact,
                paymentMethodCreateParams,
                PaymentSelection.CustomerRequestedSave.NoRequest
            )
        )

        assertThat(actualFromArguments.initialPaymentMethodCreateParams)
            .isEqualTo(paymentMethodCreateParams)
        assertThat(actualFromArguments.showCheckbox)
            .isFalse()
        assertThat(actualFromArguments.showCheckboxControlledFields)
            .isFalse()
    }

    @Test
    fun `getFormArguments newLPM WITH customer requested save and Card`() {
        val actualFromArguments = testCardFormArguments(
            PaymentSelection.CustomerRequestedSave.RequestReuse
        )

        assertThat(actualFromArguments.showCheckboxControlledFields)
            .isTrue()
    }

    @Test
    fun `getFormArguments newLPM WITH NO customer requested save and Card`() {
        val actualFromArguments = testCardFormArguments(
            PaymentSelection.CustomerRequestedSave.NoRequest
        )

        assertThat(actualFromArguments.showCheckboxControlledFields)
            .isFalse()
    }

    private fun testCardFormArguments(customerReuse: PaymentSelection.CustomerRequestedSave): FormFragmentArguments {
        val paymentIntent = mock<PaymentIntent>().also {
            whenever(it.paymentMethodTypes).thenReturn(listOf("card", "bancontact"))
        }
        val paymentMethodCreateParams = PaymentMethodCreateParams.createWithOverride(
            PaymentMethod.Type.Card,
            mapOf(
                "type" to "card",
                "card" to mapOf(
                    "cvc" to "123",
                    "number" to "4242424242424242",
                    "exp_date" to "1250"
                ),
                "billing_details" to mapOf(
                    "address" to mapOf(
                        "country" to "Jenny Rosen"
                    )
                )
            ),
            emptySet()
        )
        val actualFromArguments = BaseAddPaymentMethodFragment.getFormArguments(
            LpmRepository.HardcodedCard,
            paymentIntent,
            CONFIG_MINIMUM,
            MERCHANT_DISPLAY_NAME,
            Amount(50, "USD"),
            "testInjectorKey",
            PaymentSelection.New.Card(
                paymentMethodCreateParams,
                CardBrand.Visa,
                customerReuse
            )
        )

        assertThat(actualFromArguments.initialPaymentMethodCreateParams)
            .isEqualTo(paymentMethodCreateParams)

        return actualFromArguments
    }

    private fun convertPixelsToDp(px: Int, resources: Resources): Dp {
        return (px / (resources.displayMetrics.densityDpi.toFloat() / DisplayMetrics.DENSITY_DEFAULT)).dp
    }

    @Test
    fun `started fragment should report onShowNewPaymentOptionForm() event`() {
        createFragment { _, _, _ ->
            idleLooper()
            verify(eventReporter).onShowNewPaymentOptionForm()
        }
    }

    @Test
    fun `when multiple supported payment methods and configuration changes it should restore selected payment method`() {
        val paymentIntent = PaymentIntentFixtures.PI_SUCCEEDED.copy(
            paymentMethodTypes = listOf("card", "bancontact")
        )
        createFragment(stripeIntent = paymentIntent) { fragment, viewBinding, _ ->
            idleLooper()
            assertThat(
                fragment.childFragmentManager.findFragmentById(
                    viewBinding.paymentMethodFragmentContainer.id
                )
            ).isInstanceOf(ComposeFormDataCollectionFragment::class.java)

            fragment.onPaymentMethodSelected(lpmRepository.fromCode("bancontact")!!)
            idleLooper()

            val addedFragment = fragment.childFragmentManager.findFragmentById(
                viewBinding.paymentMethodFragmentContainer.id
            )

            assertThat(addedFragment).isInstanceOf(ComposeFormDataCollectionFragment::class.java)
            assertThat(
                addedFragment?.arguments?.getParcelable<FormFragmentArguments>(
                    ComposeFormDataCollectionFragment.EXTRA_CONFIG
                )
            ).isEqualTo(
                FormFragmentArguments(
                    lpmRepository.fromCode("bancontact")!!.type.code,
                    showCheckbox = false,
                    showCheckboxControlledFields = false,
                    merchantName = MERCHANT_DISPLAY_NAME,
                    amount = createAmount(),
                    injectorKey = "testInjectorKeyAddFragmentTest"
                )
            )
        }.recreate().onFragment { fragment ->
            val addedFragment = fragment.childFragmentManager.findFragmentById(
                FragmentPaymentsheetAddPaymentMethodBinding.bind(
                    requireNotNull(fragment.view)
                ).paymentMethodFragmentContainer.id
            )

            assertThat(addedFragment).isInstanceOf(ComposeFormDataCollectionFragment::class.java)
            assertThat(
                addedFragment?.arguments?.getParcelable<FormFragmentArguments>(
                    ComposeFormDataCollectionFragment.EXTRA_CONFIG
                )
            ).isEqualTo(
                FormFragmentArguments(
                    lpmRepository.fromCode("bancontact")!!.type.code,
                    showCheckbox = false,
                    showCheckboxControlledFields = false,
                    merchantName = MERCHANT_DISPLAY_NAME,
                    amount = createAmount(),
                    injectorKey = "testInjectorKeyAddFragmentTest"
                )
            )
        }
    }

    @Test
    fun `when payment method is selected then transitions to correct fragment`() {
        val args = PaymentSheetFixtures.ARGS_CUSTOMER_WITH_GOOGLEPAY
        val stripeIntent = PaymentIntentFixtures.PI_WITH_SHIPPING
        createFragment(
            stripeIntent = stripeIntent,
            args = args
        ) { fragment, viewBinding, _ ->
            assertThat(
                fragment.childFragmentManager.findFragmentById(
                    viewBinding.paymentMethodFragmentContainer.id
                )
            ).isInstanceOf(ComposeFormDataCollectionFragment::class.java)

            fragment.onPaymentMethodSelected(LpmRepository.HardcodedCard)

            idleLooper()

            val addedFragment = fragment.childFragmentManager.findFragmentById(
                viewBinding.paymentMethodFragmentContainer.id
            )

            assertThat(addedFragment).isInstanceOf(ComposeFormDataCollectionFragment::class.java)
            assertThat(
                addedFragment?.arguments?.getParcelable<FormFragmentArguments>(
                    ComposeFormDataCollectionFragment.EXTRA_CONFIG
                )
            ).isEqualTo(
                COMPOSE_FRAGMENT_ARGS.copy(
                    paymentMethodCode = LpmRepository.HardcodedCard.type.code,
                    amount = createAmount(),
                    showCheckbox = true,
                    showCheckboxControlledFields = false,
                    billingDetails = null
                ),
            )
        }
    }

    @Test
    fun `when payment method is selected then merchant name is passed in fragment arguments`() {
        val args = PaymentSheetFixtures.ARGS_CUSTOMER_WITH_GOOGLEPAY
        val stripeIntent = PaymentIntentFixtures.PI_WITH_SHIPPING
        createFragment(
            stripeIntent = stripeIntent,
            args = args
        ) { fragment, viewBinding, _ ->
            fragment.onPaymentMethodSelected(LpmRepository.HardcodedCard)

            idleLooper()

            val addedFragment = fragment.childFragmentManager.findFragmentById(
                viewBinding.paymentMethodFragmentContainer.id
            )

            assertThat(addedFragment).isInstanceOf(ComposeFormDataCollectionFragment::class.java)

            assertThat(
                addedFragment?.arguments?.getParcelable<FormFragmentArguments>(
                    ComposeFormDataCollectionFragment.EXTRA_CONFIG
                )
            ).isEqualTo(
                COMPOSE_FRAGMENT_ARGS.copy(
                    paymentMethodCode = LpmRepository.HardcodedCard.type.code,
                    amount = createAmount(),
                    showCheckbox = true,
                    showCheckboxControlledFields = false,
                    billingDetails = null
                ),
            )
        }
    }

    @Test
    fun `when payment method selection changes then it's updated in ViewModel`() {
        createFragment { fragment, viewBinding, _ ->
            assertThat(
                fragment.childFragmentManager.findFragmentById(
                    viewBinding.paymentMethodFragmentContainer.id
                )
            ).isInstanceOf(ComposeFormDataCollectionFragment::class.java)

            var paymentSelection: PaymentSelection? = null
            fragment.sheetViewModel.selection.observeForever {
                paymentSelection = it
            }

            fragment.sheetViewModel.updateSelection(
                PaymentSelection.Saved(PaymentMethodFixtures.CARD_PAYMENT_METHOD)
            )
            assertThat(paymentSelection).isInstanceOf(PaymentSelection.Saved::class.java)

            fragment.onPaymentMethodSelected(LpmRepository.HardcodedCard)
            idleLooper()
            assertThat(paymentSelection).isInstanceOf(PaymentSelection.Saved::class.java)
        }
    }

    @Test
    fun `when payment method is selected then primary button action is reset`() {
        val paymentIntent = PaymentIntentFixtures.PI_SUCCEEDED.copy(
            paymentMethodTypes = listOf("card", "bancontact")
        )
        createFragment(stripeIntent = paymentIntent) { fragment, viewBinding, _ ->
            idleLooper()
            assertThat(
                fragment.childFragmentManager.findFragmentById(
                    viewBinding.paymentMethodFragmentContainer.id
                )
            ).isInstanceOf(ComposeFormDataCollectionFragment::class.java)

            var primaryButtonState: PrimaryButton.UIState? = null
            fragment.sheetViewModel.primaryButtonUIState.observeForever {
                primaryButtonState = it
            }

            val manualState = PrimaryButton.UIState(
                label = "Test",
                onClick = {},
                enabled = false,
                visible = true
            )

            fragment.sheetViewModel.updatePrimaryButtonUIState(manualState)

            assertThat(primaryButtonState).isEqualTo(manualState)

            fragment.onPaymentMethodSelected(Bancontact)
            idleLooper()

            assertThat(primaryButtonState).isEqualTo(null)
        }
    }

    @Test
    fun `when payment intent off session fragment parameters set correctly`() {
        val args = PaymentSheetFixtures.ARGS_CUSTOMER_WITH_GOOGLEPAY
        val stripeIntent = PI_OFF_SESSION
        createFragment(stripeIntent = stripeIntent, args = args) { fragment, viewBinding, _ ->
            idleLooper()
            assertThat(
                fragment.childFragmentManager.findFragmentById(
                    viewBinding.paymentMethodFragmentContainer.id
                )
            ).isInstanceOf(ComposeFormDataCollectionFragment::class.java)

            fragment.onPaymentMethodSelected(LpmRepository.HardcodedCard)

            idleLooper()

            val addedFragment = fragment.childFragmentManager.findFragmentById(
                viewBinding.paymentMethodFragmentContainer.id
            )

            assertThat(addedFragment).isInstanceOf(ComposeFormDataCollectionFragment::class.java)
            assertThat(
                addedFragment?.arguments?.getParcelable<FormFragmentArguments>(
                    ComposeFormDataCollectionFragment.EXTRA_CONFIG
                )
            )
                .isEqualTo(
                    COMPOSE_FRAGMENT_ARGS.copy(
                        paymentMethodCode = LpmRepository.HardcodedCard.type.code,
                        amount = createAmount(PI_OFF_SESSION),
                        showCheckbox = false,
                        showCheckboxControlledFields = true,
                        billingDetails = null
                    )
                )
        }
    }

    @Test
    fun `Factory gets initialized by Injector when Injector is available`() {
        createFragment(registerInjector = true) { fragment, _, viewModel ->
            assertThat(fragment.sheetViewModel).isEqualTo(viewModel)
        }
    }

    @Ignore
    fun `Factory gets initialized with fallback when no Injector is available`() =
        kotlinx.coroutines.test.runTest(UnconfinedTestDispatcher()) {
            createFragment(registerInjector = false) { fragment, _, viewModel ->
                assertThat(fragment.sheetViewModel).isNotEqualTo(viewModel)
            }
        }

    private fun createAmount(paymentIntent: PaymentIntent = PaymentIntentFixtures.PI_WITH_SHIPPING) =
        Amount(paymentIntent.amount!!, paymentIntent.currency!!)

    private fun createFragment(
        args: PaymentSheetContract.Args = PaymentSheetFixtures.ARGS_CUSTOMER_WITH_GOOGLEPAY.copy(
            injectorKey = "testInjectorKeyAddFragmentTest"
        ),
        fragmentConfig: FragmentConfig? = FragmentConfigFixtures.DEFAULT,
        paymentMethods: List<PaymentMethod> = emptyList(),
        stripeIntent: StripeIntent? = PaymentIntentFixtures.PI_WITH_SHIPPING,
        registerInjector: Boolean = true,
        onReady: (PaymentSheetAddPaymentMethodFragment, FragmentPaymentsheetAddPaymentMethodBinding, PaymentSheetViewModel) -> Unit
    ): FragmentScenario<PaymentSheetAddPaymentMethodFragment> {
        assertThat(WeakMapInjectorRegistry.staticCacheMap.size).isEqualTo(0)
        val viewModel = createViewModel(
            stripeIntent as PaymentIntent,
            customerRepositoryPMs = paymentMethods,
            injectorKey = args.injectorKey
        )

        // somehow the saveInstanceState for the viewModel needs to be present

        return launchFragmentInContainer<PaymentSheetAddPaymentMethodFragment>(
            bundleOf(
                PaymentSheetActivity.EXTRA_FRAGMENT_CONFIG to fragmentConfig,
                PaymentSheetActivity.EXTRA_STARTER_ARGS to args
            ),
            R.style.StripePaymentSheetDefaultTheme,
            initialState = Lifecycle.State.INITIALIZED
        ).moveToState(Lifecycle.State.CREATED).onFragment {
            if (registerInjector) {
                viewModel.updatePaymentMethods(stripeIntent)
                viewModel.setStripeIntent(stripeIntent)
                idleLooper()
                registerViewModel(args.injectorKey, viewModel)
            }else{
                it.sheetViewModel.updatePaymentMethods(stripeIntent)
                it.sheetViewModel.setStripeIntent(stripeIntent)
                idleLooper()
            }
        }.moveToState(Lifecycle.State.STARTED).onFragment { fragment ->
            onReady(
                fragment,
                FragmentPaymentsheetAddPaymentMethodBinding.bind(
                    requireNotNull(fragment.view)
                ),
                viewModel
            )
        }
    }

    companion object {
        val lpmRepository =
            LpmRepository(InstrumentationRegistry.getInstrumentation().targetContext.resources)
        val Bancontact = lpmRepository.fromCode("bancontact")!!
        val SepaDebit = lpmRepository.fromCode("sepa_debit")!!
    }
}<|MERGE_RESOLUTION|>--- conflicted
+++ resolved
@@ -34,17 +34,12 @@
 import com.stripe.android.paymentsheet.paymentdatacollection.FormFragmentArguments
 import com.stripe.android.paymentsheet.ui.PrimaryButton
 import com.stripe.android.ui.core.Amount
-<<<<<<< HEAD
 import com.stripe.android.ui.core.forms.resources.LpmRepository
-=======
-import com.stripe.android.ui.core.forms.resources.LpmRepository.SupportedPaymentMethod
->>>>>>> 23999758
 import com.stripe.android.utils.TestUtils.idleLooper
 import kotlinx.coroutines.ExperimentalCoroutinesApi
 import kotlinx.coroutines.test.UnconfinedTestDispatcher
 import org.junit.After
 import org.junit.Before
-import org.junit.Ignore
 import org.junit.Test
 import org.junit.runner.RunWith
 import org.mockito.kotlin.mock
@@ -460,7 +455,7 @@
         }
     }
 
-    @Ignore
+    @Test
     fun `Factory gets initialized with fallback when no Injector is available`() =
         kotlinx.coroutines.test.runTest(UnconfinedTestDispatcher()) {
             createFragment(registerInjector = false) { fragment, _, viewModel ->
@@ -502,8 +497,8 @@
                 viewModel.updatePaymentMethods(stripeIntent)
                 viewModel.setStripeIntent(stripeIntent)
                 idleLooper()
-                registerViewModel(args.injectorKey, viewModel)
-            }else{
+                registerViewModel(args.injectorKey, viewModel, lpmRepository)
+            } else {
                 it.sheetViewModel.updatePaymentMethods(stripeIntent)
                 it.sheetViewModel.setStripeIntent(stripeIntent)
                 idleLooper()

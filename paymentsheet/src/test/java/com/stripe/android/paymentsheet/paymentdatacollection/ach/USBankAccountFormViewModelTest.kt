--- conflicted
+++ resolved
@@ -47,11 +47,7 @@
 
     private val defaultArgs = USBankAccountFormViewModel.Args(
         formArgs = FormFragmentArguments(
-<<<<<<< HEAD
-            paymentMethod = usBankAccount,
-=======
             paymentMethodCode = PaymentMethod.Type.USBankAccount.code,
->>>>>>> 23b37ce6
             showCheckbox = false,
             showCheckboxControlledFields = false,
             merchantName = MERCHANT_NAME,

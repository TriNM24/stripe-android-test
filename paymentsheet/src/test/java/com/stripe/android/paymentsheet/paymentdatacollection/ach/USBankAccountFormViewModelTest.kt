package com.stripe.android.paymentsheet.paymentdatacollection.ach

import androidx.lifecycle.SavedStateHandle
import androidx.lifecycle.viewModelScope
import androidx.test.core.app.ApplicationProvider
import com.google.common.truth.Truth.assertThat
import com.stripe.android.ApiKeyFixtures
import com.stripe.android.PaymentConfiguration
import com.stripe.android.financialconnections.model.BankAccount
import com.stripe.android.financialconnections.model.FinancialConnectionsAccount
import com.stripe.android.financialconnections.model.FinancialConnectionsSession
import com.stripe.android.model.PaymentIntent
import com.stripe.android.model.PaymentMethod
import com.stripe.android.networking.StripeRepository
import com.stripe.android.payments.bankaccount.CollectBankAccountLauncher
import com.stripe.android.payments.bankaccount.navigation.CollectBankAccountResponse
import com.stripe.android.payments.bankaccount.navigation.CollectBankAccountResult
import com.stripe.android.paymentsheet.PaymentSheet
import com.stripe.android.paymentsheet.model.PaymentIntentClientSecret
import com.stripe.android.paymentsheet.model.PaymentSelection
import com.stripe.android.paymentsheet.paymentdatacollection.FormFragmentArguments
import com.stripe.android.ui.core.Amount
import kotlinx.coroutines.Dispatchers
import kotlinx.coroutines.ExperimentalCoroutinesApi
import kotlinx.coroutines.flow.stateIn
import kotlinx.coroutines.test.UnconfinedTestDispatcher
import kotlinx.coroutines.test.resetMain
import kotlinx.coroutines.test.runTest
import kotlinx.coroutines.test.setMain
import org.junit.runner.RunWith
import org.mockito.kotlin.any
import org.mockito.kotlin.mock
import org.mockito.kotlin.verify
import org.mockito.kotlin.whenever
import org.robolectric.RobolectricTestRunner
import kotlin.test.AfterTest
import kotlin.test.BeforeTest
import kotlin.test.Test

@ExperimentalCoroutinesApi
@RunWith(RobolectricTestRunner::class)
class USBankAccountFormViewModelTest {
<<<<<<< HEAD
    private val lpmRepository =
        LpmRepository(ApplicationProvider.getApplicationContext<Application>().resources).apply {
            this.forceUpdate(listOf(PaymentMethod.Type.Card.code, PaymentMethod.Type.USBankAccount.code), null)
        }
=======
>>>>>>> 167fe2ad

    private val defaultArgs = USBankAccountFormViewModel.Args(
        formArgs = FormFragmentArguments(
            paymentMethodCode = PaymentMethod.Type.USBankAccount.code,
            showCheckbox = false,
            showCheckboxControlledFields = false,
            merchantName = MERCHANT_NAME,
            amount = Amount(5099, "usd"),
            injectorKey = INJECTOR_KEY,
            billingDetails = PaymentSheet.BillingDetails(
                name = CUSTOMER_NAME,
                email = CUSTOMER_EMAIL
            )
        ),
        completePayment = true,
        clientSecret = PaymentIntentClientSecret("pi_12345"),
        savedScreenState = null,
        savedPaymentMethod = null
    )

    private val stripeRepository = mock<StripeRepository>()
    private val collectBankAccountLauncher = mock<CollectBankAccountLauncher>()
    private val savedStateHandle = SavedStateHandle()

    @BeforeTest
    fun setUp() {
        Dispatchers.setMain(UnconfinedTestDispatcher())
    }

    @AfterTest
    fun tearDown() {
        Dispatchers.resetMain()
    }

    @Test
    fun `when email and name is valid then required fields are filled`() =
        runTest(UnconfinedTestDispatcher()) {
            val viewModel = createViewModel()

            assertThat(viewModel.name.stateIn(viewModel.viewModelScope).value).isEqualTo(CUSTOMER_NAME)
            assertThat(viewModel.email.stateIn(viewModel.viewModelScope).value).isEqualTo(CUSTOMER_EMAIL)

            assertThat(viewModel.requiredFields.stateIn(viewModel.viewModelScope).value).isTrue()
        }

    @Test
    fun `when email and name is invalid then required fields are not filled`() =
        runTest(UnconfinedTestDispatcher()) {
            val viewModel = createViewModel()

            viewModel.nameController.onRawValueChange("      ")
            viewModel.emailController.onRawValueChange(CUSTOMER_EMAIL)

            assertThat(viewModel.requiredFields.stateIn(viewModel.viewModelScope).value).isFalse()

            viewModel.nameController.onRawValueChange(CUSTOMER_NAME)
            viewModel.emailController.onRawValueChange(CUSTOMER_EMAIL)

            assertThat(viewModel.requiredFields.stateIn(viewModel.viewModelScope).value).isTrue()

            viewModel.nameController.onRawValueChange(CUSTOMER_NAME)
            viewModel.emailController.onRawValueChange("")

            assertThat(viewModel.requiredFields.stateIn(viewModel.viewModelScope).value).isFalse()
        }

    @Test
    fun `collect bank account is callable with initial screen state`() =
        runTest(UnconfinedTestDispatcher()) {
            val viewModel = createViewModel()
            viewModel.collectBankAccountLauncher = collectBankAccountLauncher
            val currentScreenState = viewModel.currentScreenState.stateIn(viewModel.viewModelScope).value

            assertThat(
                currentScreenState
            ).isInstanceOf(
                USBankAccountFormScreenState.NameAndEmailCollection::class.java
            )

            viewModel.handlePrimaryButtonClick(currentScreenState as USBankAccountFormScreenState.NameAndEmailCollection)

            verify(collectBankAccountLauncher).presentWithPaymentIntent(any(), any(), any(), any())
        }

    @Test
    fun `when payment sheet, unverified bank account, then confirm intent callable`() =
        runTest(UnconfinedTestDispatcher()) {
            val viewModel = createViewModel()

            viewModel.handleCollectBankAccountResult(
                mockUnverifiedBankAccount()
            )

            val currentScreenState = viewModel.currentScreenState.stateIn(viewModel.viewModelScope).value
            assertThat(currentScreenState)
                .isInstanceOf(USBankAccountFormScreenState.VerifyWithMicrodeposits::class.java)

            viewModel.handlePrimaryButtonClick(currentScreenState as USBankAccountFormScreenState.VerifyWithMicrodeposits)

            val newScreenState = viewModel.currentScreenState.stateIn(viewModel.viewModelScope).value
            assertThat(newScreenState)
                .isInstanceOf(USBankAccountFormScreenState.ConfirmIntent::class.java)
        }

    @Test
    fun `when payment sheet, verified bank account, then confirm intent callable`() =
        runTest(UnconfinedTestDispatcher()) {
            val viewModel = createViewModel()

            viewModel.handleCollectBankAccountResult(
                mockVerifiedBankAccount()
            )

            val currentScreenState = viewModel.currentScreenState.stateIn(viewModel.viewModelScope).value
            assertThat(currentScreenState)
                .isInstanceOf(USBankAccountFormScreenState.MandateCollection::class.java)

            viewModel.handlePrimaryButtonClick(currentScreenState as USBankAccountFormScreenState.MandateCollection)

            val newScreenState = viewModel.currentScreenState.stateIn(viewModel.viewModelScope).value
            assertThat(newScreenState)
                .isInstanceOf(USBankAccountFormScreenState.ConfirmIntent::class.java)
        }

    @Test
    fun `when payment options, unverified bank account, then finished`() =
        runTest(UnconfinedTestDispatcher()) {
            val viewModel = createViewModel(defaultArgs.copy(completePayment = false))

            viewModel.handleCollectBankAccountResult(
                mockUnverifiedBankAccount()
            )

            val currentScreenState = viewModel.currentScreenState.stateIn(viewModel.viewModelScope).value
            assertThat(currentScreenState)
                .isInstanceOf(USBankAccountFormScreenState.VerifyWithMicrodeposits::class.java)

            viewModel.handlePrimaryButtonClick(currentScreenState as USBankAccountFormScreenState.VerifyWithMicrodeposits)

            val newScreenState = viewModel.currentScreenState.stateIn(viewModel.viewModelScope).value
            assertThat(newScreenState)
                .isInstanceOf(USBankAccountFormScreenState.Finished::class.java)
        }

    @Test
    fun `when payment options, verified bank account, then finished`() =
        runTest(UnconfinedTestDispatcher()) {
            val viewModel = createViewModel(defaultArgs.copy(completePayment = false))

            viewModel.handleCollectBankAccountResult(
                mockVerifiedBankAccount()
            )

            val currentScreenState = viewModel.currentScreenState.stateIn(viewModel.viewModelScope).value
            assertThat(currentScreenState)
                .isInstanceOf(USBankAccountFormScreenState.MandateCollection::class.java)

            viewModel.handlePrimaryButtonClick(currentScreenState as USBankAccountFormScreenState.MandateCollection)

            val newScreenState = viewModel.currentScreenState.stateIn(viewModel.viewModelScope).value
            assertThat(newScreenState)
                .isInstanceOf(USBankAccountFormScreenState.Finished::class.java)
        }

    @Test
    fun `when reset, primary button launches bank account collection`() =
        runTest(UnconfinedTestDispatcher()) {
            val viewModel = createViewModel()
            viewModel.collectBankAccountLauncher = collectBankAccountLauncher
            viewModel.reset()

            val currentScreenState = viewModel.currentScreenState.stateIn(viewModel.viewModelScope).value

            viewModel.handlePrimaryButtonClick(currentScreenState as USBankAccountFormScreenState.NameAndEmailCollection)

            verify(collectBankAccountLauncher).presentWithPaymentIntent(any(), any(), any(), any())
        }

    @Test
    fun `when reset, save for future usage should be true`() {
        runTest(UnconfinedTestDispatcher()) {
            val viewModel = createViewModel()
            viewModel.collectBankAccountLauncher = collectBankAccountLauncher

            viewModel.saveForFutureUseElement.controller.onValueChange(false)

            assertThat(viewModel.saveForFutureUseElement.controller.saveForFutureUse.stateIn(viewModel.viewModelScope).value).isFalse()

            viewModel.reset()

            assertThat(viewModel.saveForFutureUseElement.controller.saveForFutureUse.stateIn(viewModel.viewModelScope).value).isTrue()
        }
    }

    @Test
    fun `when saved payment method is USBankAccount SavedAccount is emitted`() =
        runTest(UnconfinedTestDispatcher()) {
            val viewModel = createViewModel(
                defaultArgs.copy(
                    savedPaymentMethod = PaymentSelection.New.USBankAccount(
                        labelResource = "Test",
                        iconResource = 0,
                        bankName = "Test",
                        last4 = "Test",
                        financialConnectionsSessionId = "1234",
                        intentId = "1234",
                        paymentMethodCreateParams = mock(),
                        customerRequestedSave = mock()
                    )
                )
            )

            val currentScreenState = viewModel.currentScreenState.stateIn(viewModel.viewModelScope).value

            assertThat(
                currentScreenState
            ).isInstanceOf(
                USBankAccountFormScreenState.SavedAccount::class.java
            )
        }

    @Test
    fun `when saved screen state, saved screen state is emitted`() =
        runTest(UnconfinedTestDispatcher()) {
            val viewModel = createViewModel(
                defaultArgs.copy(
                    savedScreenState = USBankAccountFormScreenState.SavedAccount(
                        name = "Test",
                        email = "test@email.com",
                        bankName = "Test",
                        last4 = "Test",
                        financialConnectionsSessionId = "1234",
                        intentId = "1234",
                        primaryButtonText = "Test",
                        mandateText = "Test",
                        saveForFutureUsage = true
                    )
                )
            )

            val currentScreenState = viewModel.currentScreenState.stateIn(viewModel.viewModelScope).value

            assertThat(
                currentScreenState
            ).isInstanceOf(
                USBankAccountFormScreenState.SavedAccount::class.java
            )
        }

    private fun createViewModel(
        args: USBankAccountFormViewModel.Args = defaultArgs
    ): USBankAccountFormViewModel {
        val paymentConfiguration = PaymentConfiguration(
            ApiKeyFixtures.FAKE_PUBLISHABLE_KEY,
            STRIPE_ACCOUNT_ID
        )
        return USBankAccountFormViewModel(
            args = args,
            application = ApplicationProvider.getApplicationContext(),
            stripeRepository = stripeRepository,
            lazyPaymentConfig = { paymentConfiguration },
            savedStateHandle = savedStateHandle
        )
    }

    private suspend fun mockUnverifiedBankAccount(): CollectBankAccountResult {
        val paymentIntent = mock<PaymentIntent>()
        val financialConnectionsSession = mock<FinancialConnectionsSession>()
        whenever(paymentIntent.id).thenReturn(defaultArgs.clientSecret?.value)
        whenever(financialConnectionsSession.id).thenReturn("123")
        whenever(financialConnectionsSession.paymentAccount).thenReturn(
            BankAccount(
                id = "123",
                last4 = "4567",
                bankName = "Test",
                routingNumber = "123"
            )
        )
        whenever(
            stripeRepository.attachFinancialConnectionsSessionToPaymentIntent(any(), any(), any(), any())
        ).thenReturn(paymentIntent)

        return CollectBankAccountResult.Completed(
            CollectBankAccountResponse(
                intent = paymentIntent,
                financialConnectionsSession = financialConnectionsSession
            )
        )
    }

    private suspend fun mockVerifiedBankAccount(): CollectBankAccountResult {
        val paymentIntent = mock<PaymentIntent>()
        val financialConnectionsSession = mock<FinancialConnectionsSession>()
        whenever(paymentIntent.id).thenReturn(defaultArgs.clientSecret?.value)
        whenever(financialConnectionsSession.id).thenReturn("123")
        whenever(financialConnectionsSession.paymentAccount).thenReturn(
            FinancialConnectionsAccount(
                created = 123,
                id = "123",
                institutionName = "Test",
                livemode = false,
                last4 = "4567",
                supportedPaymentMethodTypes = listOf()
            )
        )
        whenever(
            stripeRepository.attachFinancialConnectionsSessionToPaymentIntent(any(), any(), any(), any())
        ).thenReturn(paymentIntent)

        return CollectBankAccountResult.Completed(
            CollectBankAccountResponse(
                intent = paymentIntent,
                financialConnectionsSession = financialConnectionsSession
            )
        )
    }

    private companion object {
        const val INJECTOR_KEY = "injectorKey"
        const val MERCHANT_NAME = "merchantName"
        const val CUSTOMER_NAME = "Jenny Rose"
        const val CUSTOMER_EMAIL = "email@email.com"
        const val STRIPE_ACCOUNT_ID = "stripe_account_id"
    }
}<|MERGE_RESOLUTION|>--- conflicted
+++ resolved
@@ -40,13 +40,10 @@
 @ExperimentalCoroutinesApi
 @RunWith(RobolectricTestRunner::class)
 class USBankAccountFormViewModelTest {
-<<<<<<< HEAD
     private val lpmRepository =
         LpmRepository(ApplicationProvider.getApplicationContext<Application>().resources).apply {
             this.forceUpdate(listOf(PaymentMethod.Type.Card.code, PaymentMethod.Type.USBankAccount.code), null)
         }
-=======
->>>>>>> 167fe2ad
 
     private val defaultArgs = USBankAccountFormViewModel.Args(
         formArgs = FormFragmentArguments(

package com.stripe.android.paymentsheet.forms

import android.app.Application
import android.content.Context
import androidx.annotation.StringRes
import androidx.appcompat.view.ContextThemeWrapper
import androidx.lifecycle.asLiveData
import androidx.test.core.app.ApplicationProvider
import com.google.common.truth.Truth.assertThat
import com.stripe.android.core.injection.DUMMY_INJECTOR_KEY
import com.stripe.android.core.injection.Injectable
import com.stripe.android.core.injection.Injector
import com.stripe.android.core.injection.WeakMapInjectorRegistry
import com.stripe.android.paymentsheet.PaymentSheetFixtures.COMPOSE_FRAGMENT_ARGS
import com.stripe.android.paymentsheet.R
import com.stripe.android.paymentsheet.injection.FormViewModelSubcomponent
import com.stripe.android.paymentsheet.model.PaymentSelection
import com.stripe.android.ui.core.address.AddressFieldElementRepository
import com.stripe.android.ui.core.elements.AddressElement
import com.stripe.android.ui.core.elements.BankRepository
import com.stripe.android.ui.core.elements.CountrySpec
import com.stripe.android.ui.core.elements.EmailSpec
import com.stripe.android.ui.core.elements.IdentifierSpec
import com.stripe.android.ui.core.elements.LayoutSpec
import com.stripe.android.ui.core.elements.NameSpec
import com.stripe.android.ui.core.elements.RowElement
import com.stripe.android.ui.core.elements.SaveForFutureUseController
import com.stripe.android.ui.core.elements.SaveForFutureUseElement
import com.stripe.android.ui.core.elements.SaveForFutureUseSpec
import com.stripe.android.ui.core.elements.SectionElement
import com.stripe.android.ui.core.elements.SectionSingleFieldElement
import com.stripe.android.ui.core.elements.SimpleTextFieldController
import com.stripe.android.ui.core.elements.TextFieldController
import com.stripe.android.ui.core.forms.SepaDebitForm
import com.stripe.android.ui.core.forms.SofortForm
import com.stripe.android.ui.core.forms.resources.StaticResourceRepository
import kotlinx.coroutines.ExperimentalCoroutinesApi
import kotlinx.coroutines.FlowPreview
import kotlinx.coroutines.flow.first
import kotlinx.coroutines.flow.firstOrNull
import kotlinx.coroutines.test.runTest
import org.junit.Assert.assertNotNull
import org.junit.Test
import org.junit.runner.RunWith
import org.mockito.kotlin.any
import org.mockito.kotlin.argWhere
import org.mockito.kotlin.mock
import org.mockito.kotlin.spy
import org.mockito.kotlin.times
import org.mockito.kotlin.verify
import org.mockito.kotlin.whenever
import org.robolectric.RobolectricTestRunner
import javax.inject.Provider

@ExperimentalCoroutinesApi
@FlowPreview
@RunWith(RobolectricTestRunner::class)
internal class FormViewModelTest {
    private val emailSection = EmailSpec()
    private val nameSection = NameSpec()
    private val countrySection = CountrySpec()
    private val context = ContextThemeWrapper(
        ApplicationProvider.getApplicationContext(), com.stripe.android.ui.core.R.style.StripeDefaultTheme
    )

    private val resourceRepository =
        StaticResourceRepository(
            BankRepository(
                ApplicationProvider.getApplicationContext<Context>().resources
            ),
            AddressFieldElementRepository(
                ApplicationProvider.getApplicationContext<Context>().resources
            )
        )

    @Test
    fun `Factory gets initialized by Injector when Injector is available`() {
        val mockBuilder = mock<FormViewModelSubcomponent.Builder>()
        val mockSubcomponent = mock<FormViewModelSubcomponent>()
        val mockViewModel = mock<FormViewModel>()

        whenever(mockBuilder.build()).thenReturn(mockSubcomponent)
        whenever(mockBuilder.layout(any())).thenReturn(mockBuilder)
        whenever(mockBuilder.formFragmentArguments(any())).thenReturn(mockBuilder)
        whenever(mockSubcomponent.viewModel).thenReturn(mockViewModel)

        val injector = object : Injector {
            override fun inject(injectable: Injectable<*>) {
                val factory = injectable as FormViewModel.Factory
                factory.subComponentBuilderProvider = Provider { mockBuilder }
            }
        }
        val injectorKey = WeakMapInjectorRegistry.nextKey("testKey")
        val config = COMPOSE_FRAGMENT_ARGS.copy(injectorKey = injectorKey)
        WeakMapInjectorRegistry.register(injector, injectorKey)
        val factory = FormViewModel.Factory(
            config,
            ApplicationProvider.getApplicationContext<Application>().resources,
            SofortForm
        ) { ApplicationProvider.getApplicationContext<Application>() }
        val factorySpy = spy(factory)
        val createdViewModel = factorySpy.create(FormViewModel::class.java)
        verify(factorySpy, times(0)).fallbackInitialize(any())
        assertThat(createdViewModel).isEqualTo(mockViewModel)

        WeakMapInjectorRegistry.clear()
    }

    @OptIn(ExperimentalCoroutinesApi::class)
    @Test
    fun `Factory gets initialized with fallback when no Injector is available`() = runTest {
        val config = COMPOSE_FRAGMENT_ARGS.copy(injectorKey = DUMMY_INJECTOR_KEY)
        val factory = FormViewModel.Factory(
            config,
            ApplicationProvider.getApplicationContext<Application>().resources,
            SofortForm
        ) { ApplicationProvider.getApplicationContext<Application>() }
        val factorySpy = spy(factory)
        assertNotNull(factorySpy.create(FormViewModel::class.java))
        verify(factorySpy).fallbackInitialize(
            argWhere {
                it.resource == ApplicationProvider.getApplicationContext<Application>().resources
            }
        )
    }

    @Test
    fun `Verify setting save for future use`() = runTest {
        val args = COMPOSE_FRAGMENT_ARGS
        val formViewModel = FormViewModel(
            LayoutSpec.create(
                emailSection,
                countrySection,
                SaveForFutureUseSpec()
            ),
            args,
            resourceRepository = resourceRepository,
            transformSpecToElement = TransformSpecToElement(resourceRepository, args, context)
        )

        val values = mutableListOf<Boolean?>()
        formViewModel.saveForFutureUse.asLiveData()
            .observeForever {
                values.add(it)
            }
        assertThat(values[0]).isTrue()

        formViewModel.setSaveForFutureUse(false)
        formViewModel.addHiddenIdentifiers(listOf(emailSection.api_path))

        assertThat(values[1]).isFalse()
    }

<<<<<<< HEAD
=======
    @Test
    fun `Verify setting save for future use visibility`() {
        val args = COMPOSE_FRAGMENT_ARGS
        val formViewModel = FormViewModel(
            LayoutSpec.create(
                emailSection,
                countrySection,
                SaveForFutureUseSpec()
            ),
            args,
            resourceRepository = resourceRepository,
            transformSpecToElement = TransformSpecToElement(resourceRepository, args, context)
        )

        val values = mutableListOf<List<IdentifierSpec>>()
        formViewModel.hiddenIdentifiers.asLiveData()
            .observeForever {
                values.add(it)
            }
        assertThat(values[0]).isEmpty()

        formViewModel.saveForFutureUseVisible.value = false

        ShadowLooper.runUiThreadTasksIncludingDelayedTasks()

        assertThat(values[1][0]).isEqualTo(IdentifierSpec.SaveForFutureUse)
    }

    @Test
    fun `Verify setting section as hidden sets sub-fields as hidden as well`() = runTest {
        val args = COMPOSE_FRAGMENT_ARGS
        val formViewModel = FormViewModel(
            LayoutSpec.create(
                emailSection,
                countrySection,
                SaveForFutureUseSpec()
            ),
            args,
            resourceRepository = resourceRepository,
            transformSpecToElement = TransformSpecToElement(resourceRepository, args, context)
        )

        val values = mutableListOf<List<IdentifierSpec>>()
        formViewModel.hiddenIdentifiers.asLiveData()
            .observeForever {
                values.add(it)
            }
        assertThat(values[0]).isEmpty()

        formViewModel.setSaveForFutureUse(false)
        formViewModel.addHiddenIdentifiers(listOf(IdentifierSpec.Generic("email_section")))

        ShadowLooper.runUiThreadTasksIncludingDelayedTasks()

        assertThat(values[1][0]).isEqualTo(IdentifierSpec.Generic("email_section"))
        assertThat(values[1][1]).isEqualTo(IdentifierSpec.Email)
    }

>>>>>>> e7addcd4
    @ExperimentalCoroutinesApi
    @Test
    fun `Verify if there are no text fields nothing is hidden`() = runTest {
        // Here we have just a country, no text fields.
        val args = COMPOSE_FRAGMENT_ARGS
        val formViewModel = FormViewModel(
            LayoutSpec.create(
                countrySection
            ),
            args,
            resourceRepository = resourceRepository,
            transformSpecToElement = TransformSpecToElement(resourceRepository, args, context)
        )

        // Verify formFieldValues does not contain email
        assertThat(formViewModel.lastTextFieldIdentifier.first()?.v1).isEqualTo(
            null
        )
    }

    @ExperimentalCoroutinesApi
    @Test
    fun `Verify if the last text field is hidden the second to last text field is the last display text field`() = runTest {
        // Here we have one hidden and one required field, country will always be in the result,
        //  and name only if saveForFutureUse is true
        val args = COMPOSE_FRAGMENT_ARGS
        val formViewModel = FormViewModel(
            LayoutSpec.create(
                nameSection,
                emailSection,
                countrySection,
                SaveForFutureUseSpec()
            ),
            args,
            resourceRepository = resourceRepository,
            transformSpecToElement = TransformSpecToElement(resourceRepository, args, context)
        )

        val saveForFutureUseController = formViewModel.elements.first()!!.map { it.controller }
            .filterIsInstance(SaveForFutureUseController::class.java).first()

        formViewModel.addHiddenIdentifiers(listOf(emailSection.api_path))
        saveForFutureUseController.onValueChange(false)

        // Verify formFieldValues does not contain email
        assertThat(formViewModel.lastTextFieldIdentifier.first()?.v1).isEqualTo(
            nameSection.api_path.v1
        )
    }

    @ExperimentalCoroutinesApi
    @Test
    fun `Verify if a field is hidden and valid it is not in the completeFormValues`() = runTest {
        // Here we have one hidden and one required field, country will always be in the result,
        //  and name only if saveForFutureUse is true
        val args = COMPOSE_FRAGMENT_ARGS
        val formViewModel = FormViewModel(
            LayoutSpec.create(
                emailSection,
                countrySection
            ),
            args,
            resourceRepository = resourceRepository,
            transformSpecToElement = TransformSpecToElement(resourceRepository, args, context)
        )

        val emailController =
            getSectionFieldTextControllerWithLabel(formViewModel, R.string.email)

        // Add text to the name to make it valid
        emailController?.onValueChange("email@valid.com")

        // Verify formFieldValues contains email
        assertThat(
            formViewModel.completeFormValues.first()?.fieldValuePairs
        ).containsKey(
            emailSection.api_path
        )

        formViewModel.addHiddenIdentifiers(listOf(IdentifierSpec.Email))

        // Verify formFieldValues does not contain email
        assertThat(formViewModel.completeFormValues.first()?.fieldValuePairs).doesNotContainKey(
            emailSection.api_path
        )
    }

    @ExperimentalCoroutinesApi
    @Test
    fun `Hidden invalid fields arent in the formViewValue and has no effect on complete state`() = runTest {
        // Here we have one hidden and one required field, country will always be in the result,
        //  and name only if saveForFutureUse is true
        val args = COMPOSE_FRAGMENT_ARGS
        val formViewModel = FormViewModel(
            LayoutSpec.create(
                emailSection,
                countrySection,
                SaveForFutureUseSpec()
            ),
            args,
            resourceRepository = resourceRepository,
            transformSpecToElement = TransformSpecToElement(resourceRepository, args, context)
        )

        val saveForFutureUseController = formViewModel.elements.first()!!.map { it.controller }
            .filterIsInstance(SaveForFutureUseController::class.java).first()
        val emailController =
            getSectionFieldTextControllerWithLabel(formViewModel, R.string.email)

        // Add text to the email to make it invalid
        emailController?.onValueChange("email is invalid")

        // Verify formFieldValues is null because the email is required and invalid
        assertThat(formViewModel.completeFormValues.first()).isNull()

        formViewModel.addHiddenIdentifiers(listOf(emailSection.api_path))
        saveForFutureUseController.onValueChange(false)

        // Verify formFieldValues is not null even though the email is invalid
        // (because it is not required)
        val completeFormFieldValues = formViewModel.completeFormValues.first()
        assertThat(
            completeFormFieldValues
        ).isNotNull()
        assertThat(formViewModel.completeFormValues.first()?.fieldValuePairs).doesNotContainKey(
            emailSection.api_path
        )
        assertThat(formViewModel.completeFormValues.first()?.userRequestedReuse).isEqualTo(
            PaymentSelection.CustomerRequestedSave.RequestNoReuse
        )
    }

    /**
     * This is serving as more of an integration test of forms from
     * spec to FormFieldValues.
     */
    @ExperimentalCoroutinesApi
    @Test
    fun `Verify params are set when element flows are complete`() = runTest {
        /**
         * Using sofort as a complex enough example to test the form view model class.
         */
        val args = COMPOSE_FRAGMENT_ARGS.copy(
            billingDetails = null,
            showCheckbox = true,
            showCheckboxControlledFields = true
        )
        val formViewModel = FormViewModel(
            LayoutSpec.create(
                NameSpec(),
                EmailSpec(),
                CountrySpec(onlyShowCountryCodes = setOf("AT", "BE", "DE", "ES", "IT", "NL")),
                SaveForFutureUseSpec()
            ),
            args,
            resourceRepository = resourceRepository,
            transformSpecToElement = TransformSpecToElement(resourceRepository, args, context)
        )

        val nameElement =
            getSectionFieldTextControllerWithLabel(formViewModel, R.string.address_label_name)
        val emailElement =
            getSectionFieldTextControllerWithLabel(formViewModel, R.string.email)

        nameElement?.onValueChange("joe")
        assertThat(
            formViewModel.completeFormValues.first()?.fieldValuePairs?.get(IdentifierSpec.Name)
        ).isNull()

        emailElement?.onValueChange("joe@gmail.com")
        assertThat(
            formViewModel.completeFormValues.first()?.fieldValuePairs?.get(IdentifierSpec.Email)
                ?.value
        ).isEqualTo("joe@gmail.com")
        assertThat(
            formViewModel.completeFormValues.first()?.fieldValuePairs?.get(IdentifierSpec.Name)
                ?.value
        ).isEqualTo("joe")
        assertThat(formViewModel.completeFormValues.first()?.userRequestedReuse).isEqualTo(
            PaymentSelection.CustomerRequestedSave.RequestReuse
        )

        emailElement?.onValueChange("invalid.email@IncompleteDomain")

        assertThat(
            formViewModel.completeFormValues.first()?.fieldValuePairs?.get(IdentifierSpec.Name)
        ).isNull()
    }

    @ExperimentalCoroutinesApi
    @Test
    fun `Verify params are set when element address fields are complete`() = runTest {
        /**
         * Using sepa debit as a complex enough example to test the address portion.
         */
        val args = COMPOSE_FRAGMENT_ARGS.copy(
            showCheckbox = false,
            showCheckboxControlledFields = true,
            billingDetails = null
        )
        val formViewModel = FormViewModel(
            SepaDebitForm,
            args,
            resourceRepository = resourceRepository,
            transformSpecToElement = TransformSpecToElement(resourceRepository, args, context)
        )

        getSectionFieldTextControllerWithLabel(
            formViewModel,
            R.string.address_label_name
        )?.onValueChange("joe")
        assertThat(
            formViewModel.completeFormValues.first()?.fieldValuePairs?.get(IdentifierSpec.Name)
                ?.value
        ).isNull()

        getSectionFieldTextControllerWithLabel(
            formViewModel,
            R.string.email
        )?.onValueChange("joe@gmail.com")
        assertThat(
            formViewModel.completeFormValues.first()?.fieldValuePairs?.get(IdentifierSpec.Email)
                ?.value
        ).isNull()

        getSectionFieldTextControllerWithLabel(
            formViewModel,
            R.string.iban
        )?.onValueChange("DE89370400440532013000")
        assertThat(
            formViewModel.completeFormValues.first()?.fieldValuePairs?.get(IdentifierSpec.Generic("iban"))
                ?.value
        ).isNull()

        val addressControllers = AddressControllers.create(formViewModel)
        addressControllers.controllers.forEachIndexed { index, textFieldController ->
            textFieldController.onValueChange("1234")
            if (index == addressControllers.controllers.size - 1) {
                assertThat(
                    formViewModel
                        .completeFormValues
                        .first()
                        ?.fieldValuePairs
                        ?.get(emailSection.api_path)
                        ?.value
                ).isNotNull()
            } else {
                assertThat(
                    formViewModel
                        .completeFormValues
                        .first()
                        ?.fieldValuePairs
                        ?.get(emailSection.api_path)
                        ?.value
                ).isNull()
            }
        }
        assertThat(formViewModel.completeFormValues.first()?.userRequestedReuse).isEqualTo(
            PaymentSelection.CustomerRequestedSave.NoRequest
        )
    }

    @ExperimentalCoroutinesApi
    @Test
    fun `Verify params are set when required address fields are complete`() = runTest {
        /**
         * Using sepa debit as a complex enough example to test the address portion.
         */
        val args = COMPOSE_FRAGMENT_ARGS.copy(
            billingDetails = null
        )
        val formViewModel = FormViewModel(
            SepaDebitForm,
            args,
            resourceRepository = resourceRepository,
            transformSpecToElement = TransformSpecToElement(resourceRepository, args, context)
        )

        getSectionFieldTextControllerWithLabel(
            formViewModel,
            R.string.address_label_name
        )?.onValueChange("joe")
        assertThat(
            formViewModel.completeFormValues.first()?.fieldValuePairs?.get(emailSection.api_path)
                ?.value
        ).isNull()

        getSectionFieldTextControllerWithLabel(
            formViewModel,
            R.string.email
        )?.onValueChange("joe@gmail.com")
        assertThat(
            formViewModel.completeFormValues.first()?.fieldValuePairs?.get(emailSection.api_path)
                ?.value
        ).isNull()

        getSectionFieldTextControllerWithLabel(
            formViewModel,
            R.string.iban
        )?.onValueChange("DE89370400440532013000")
        assertThat(
            formViewModel.completeFormValues.first()?.fieldValuePairs?.get(emailSection.api_path)
                ?.value
        ).isNull()

        // Fill all address values except line2
        val addressControllers = AddressControllers.create(formViewModel)
        val populateAddressControllers = addressControllers.controllers
            .filter { it.label.first() != R.string.address_label_address_line2 }
        populateAddressControllers
            .forEachIndexed { index, textFieldController ->
                textFieldController.onValueChange("1234")

                if (index == populateAddressControllers.size - 1) {
                    assertThat(
                        formViewModel
                            .completeFormValues
                            .first()
                            ?.fieldValuePairs
                            ?.get(emailSection.api_path)
                            ?.value
                    ).isNotNull()
                } else {
                    assertThat(
                        formViewModel
                            .completeFormValues
                            .first()
                            ?.fieldValuePairs
                            ?.get(emailSection.api_path)
                            ?.value
                    ).isNull()
                }
            }
    }

    private suspend fun getSectionFieldTextControllerWithLabel(
        formViewModel: FormViewModel,
        @StringRes label: Int
    ) =
        formViewModel.elements.first()!!
            .filterIsInstance<SectionElement>()
            .flatMap { it.fields }
            .filterIsInstance<SectionSingleFieldElement>()
            .map { it.controller }
            .filterIsInstance<TextFieldController>()
            .firstOrNull { it.label.first() == label }

    private data class AddressControllers(
        val controllers: List<TextFieldController>
    ) {
        companion object {
            suspend fun create(formViewModel: FormViewModel) =
                AddressControllers(
                    listOfNotNull(
                        getAddressSectionTextControllerWithLabel(
                            formViewModel,
                            R.string.address_label_address_line1
                        ),
                        getAddressSectionTextControllerWithLabel(
                            formViewModel,
                            R.string.address_label_address_line2
                        ),
                        getAddressSectionTextControllerWithLabel(
                            formViewModel,
                            R.string.address_label_city
                        ),
                        getAddressSectionTextControllerWithLabel(
                            formViewModel,
                            R.string.address_label_state
                        ),
                        getAddressSectionTextControllerWithLabel(
                            formViewModel,
                            R.string.address_label_zip_code
                        ),
                    )
                )
        }
    }

    companion object {
        private suspend fun getAddressSectionTextControllerWithLabel(
            formViewModel: FormViewModel,
            @StringRes label: Int
        ): TextFieldController? {
            val addressElementFields = formViewModel.elements.first()!!
                .filterIsInstance<SectionElement>()
                .flatMap { it.fields }
                .filterIsInstance<AddressElement>()
                .firstOrNull()
                ?.fields
                ?.first()
            return addressElementFields
                ?.filterIsInstance<SectionSingleFieldElement>()
                ?.map { (it.controller as? SimpleTextFieldController) }
                ?.firstOrNull { it?.label?.first() == label }
                ?: addressElementFields
                    ?.asSequence()
                    ?.filterIsInstance<RowElement>()
                    ?.map { it.fields }
                    ?.flatten()
                    ?.map { (it.controller as? SimpleTextFieldController) }
                    ?.firstOrNull { it?.label?.first() == label }
        }
    }
}

internal suspend fun FormViewModel.setSaveForFutureUse(value: Boolean) {
    elements
        .firstOrNull()
        ?.filterIsInstance<SaveForFutureUseElement>()
        ?.firstOrNull()?.controller?.onValueChange(value)
}<|MERGE_RESOLUTION|>--- conflicted
+++ resolved
@@ -50,6 +50,7 @@
 import org.mockito.kotlin.verify
 import org.mockito.kotlin.whenever
 import org.robolectric.RobolectricTestRunner
+import org.robolectric.shadows.ShadowLooper
 import javax.inject.Provider
 
 @ExperimentalCoroutinesApi
@@ -151,8 +152,6 @@
         assertThat(values[1]).isFalse()
     }
 
-<<<<<<< HEAD
-=======
     @Test
     fun `Verify setting save for future use visibility`() {
         val args = COMPOSE_FRAGMENT_ARGS
@@ -211,7 +210,6 @@
         assertThat(values[1][1]).isEqualTo(IdentifierSpec.Email)
     }
 
->>>>>>> e7addcd4
     @ExperimentalCoroutinesApi
     @Test
     fun `Verify if there are no text fields nothing is hidden`() = runTest {

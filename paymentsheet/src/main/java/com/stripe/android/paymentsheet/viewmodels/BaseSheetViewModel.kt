package com.stripe.android.paymentsheet.viewmodels

import android.app.Application
import androidx.activity.result.ActivityResultCaller
import androidx.activity.result.ActivityResultLauncher
import androidx.annotation.StringRes
import androidx.annotation.VisibleForTesting
import androidx.lifecycle.AndroidViewModel
import androidx.lifecycle.LiveData
import androidx.lifecycle.MediatorLiveData
import androidx.lifecycle.MutableLiveData
import androidx.lifecycle.SavedStateHandle
import androidx.lifecycle.asFlow
import androidx.lifecycle.distinctUntilChanged
import androidx.lifecycle.map
import androidx.lifecycle.viewModelScope
import com.stripe.android.core.Logger
import com.stripe.android.core.injection.InjectorKey
import com.stripe.android.link.LinkActivityContract
import com.stripe.android.link.LinkActivityResult
import com.stripe.android.link.LinkPaymentDetails
import com.stripe.android.link.injection.LinkPaymentLauncherFactory
import com.stripe.android.link.model.AccountStatus
import com.stripe.android.link.ui.inline.UserInput
import com.stripe.android.link.ui.verification.LinkVerificationCallback
import com.stripe.android.model.PaymentIntent
import com.stripe.android.model.PaymentMethod
import com.stripe.android.model.PaymentMethodCode
import com.stripe.android.model.PaymentMethodCreateParams
import com.stripe.android.model.StripeIntent
import com.stripe.android.payments.paymentlauncher.PaymentResult
import com.stripe.android.paymentsheet.BaseAddPaymentMethodFragment
import com.stripe.android.paymentsheet.BasePaymentMethodsListFragment
import com.stripe.android.paymentsheet.PaymentOptionsActivity
import com.stripe.android.paymentsheet.PaymentSheet
import com.stripe.android.paymentsheet.PaymentSheetActivity
import com.stripe.android.paymentsheet.PrefsRepository
import com.stripe.android.paymentsheet.analytics.EventReporter
import com.stripe.android.paymentsheet.model.FragmentConfig
import com.stripe.android.paymentsheet.model.PaymentSelection
import com.stripe.android.paymentsheet.model.SavedSelection
import com.stripe.android.paymentsheet.model.getPMsToAdd
import com.stripe.android.paymentsheet.paymentdatacollection.ComposeFormDataCollectionFragment
import com.stripe.android.paymentsheet.paymentdatacollection.ach.USBankAccountFormScreenState
import com.stripe.android.paymentsheet.repositories.CustomerRepository
import com.stripe.android.paymentsheet.ui.PrimaryButton
import com.stripe.android.ui.core.Amount
import com.stripe.android.ui.core.forms.resources.ResourceRepository
import kotlinx.coroutines.Dispatchers
import kotlinx.coroutines.flow.first
import kotlinx.coroutines.launch
import kotlinx.coroutines.runBlocking
import kotlinx.coroutines.withContext
import org.jetbrains.annotations.TestOnly
import kotlin.coroutines.CoroutineContext

/**
 * Base `ViewModel` for activities that use `BottomSheet`.
 */
internal abstract class BaseSheetViewModel<TransitionTargetType>(
    application: Application,
    internal val config: PaymentSheet.Configuration?,
    internal val eventReporter: EventReporter,
    protected val customerRepository: CustomerRepository,
    protected val prefsRepository: PrefsRepository,
    protected val workContext: CoroutineContext = Dispatchers.IO,
    protected val logger: Logger,
    @InjectorKey val injectorKey: String,
    val resourceRepository: ResourceRepository,
    val savedStateHandle: SavedStateHandle,
    internal val linkPaymentLauncherFactory: LinkPaymentLauncherFactory
) : AndroidViewModel(application) {
    internal val customerConfig = config?.customer
    internal val merchantName = config?.merchantDisplayName
        ?: application.applicationInfo.loadLabel(application.packageManager).toString()

    // a fatal error
    protected val _fatal = MutableLiveData<Throwable>()

    @VisibleForTesting
    internal val _isGooglePayReady = savedStateHandle.getLiveData<Boolean>(SAVE_GOOGLE_PAY_READY)
    internal val isGooglePayReady: LiveData<Boolean> = _isGooglePayReady.distinctUntilChanged()

    private val _isResourceRepositoryReady = savedStateHandle.getLiveData<Boolean>(
        SAVE_RESOURCE_REPOSITORY_READY
    )
    internal val isResourceRepositoryReady: LiveData<Boolean> =
        _isResourceRepositoryReady.distinctUntilChanged()

    private val _isLinkEnabled = MutableLiveData<Boolean>()
    internal val isLinkEnabled: LiveData<Boolean> = _isLinkEnabled.distinctUntilChanged()

    private val _stripeIntent = savedStateHandle.getLiveData<StripeIntent>(SAVE_STRIPE_INTENT)
    internal val stripeIntent: LiveData<StripeIntent?> = _stripeIntent

    internal var supportedPaymentMethods
<<<<<<< HEAD
        get() = savedStateHandle.get<List<String>>(
=======
        get() = savedStateHandle.get<List<PaymentMethodCode>>(
>>>>>>> 23b37ce6
            SAVE_SUPPORTED_PAYMENT_METHOD
        )?.mapNotNull {
            resourceRepository.getLpmRepository().fromCode(it)
        } ?: emptyList()
        set(value) = savedStateHandle.set(SAVE_SUPPORTED_PAYMENT_METHOD, value.map { it.type.code })

    @VisibleForTesting(otherwise = VisibleForTesting.PROTECTED)
    internal val _paymentMethods =
        savedStateHandle.getLiveData<List<PaymentMethod>>(SAVE_PAYMENT_METHODS)

    /**
     * The list of saved payment methods for the current customer.
     * Value is null until it's loaded, and non-null (could be empty) after that.
     */
    internal val paymentMethods: LiveData<List<PaymentMethod>> = _paymentMethods

    @VisibleForTesting
    internal val _amount = savedStateHandle.getLiveData<Amount>(SAVE_AMOUNT)
    internal val amount: LiveData<Amount> = _amount

    internal val headerText = MutableLiveData<String>()
    internal val googlePayDividerVisibilility: MutableLiveData<Boolean> = MutableLiveData(false)

    internal var addFragmentSelectedLPM
        get() = requireNotNull(
            resourceRepository.getLpmRepository().fromCode(
<<<<<<< HEAD
                savedStateHandle.get<String>(SAVE_SELECTED_ADD_LPM)
=======
                savedStateHandle.get<PaymentMethodCode>(
                    SAVE_SELECTED_ADD_LPM
                ) ?: newLpm?.paymentMethodCreateParams?.typeCode
>>>>>>> 23b37ce6
            ) ?: supportedPaymentMethods.first()
        )
        set(value) = savedStateHandle.set(SAVE_SELECTED_ADD_LPM, value.type.code)

    /**
     * Request to retrieve the value from the repository happens when initialize any fragment
     * and any fragment will re-update when the result comes back.
     * Represents what the user last selects (add or buy) on the
     * [PaymentOptionsActivity]/[PaymentSheetActivity], and saved/restored from the preferences.
     */
    private val _savedSelection =
        savedStateHandle.getLiveData<SavedSelection>(SAVE_SAVED_SELECTION)
    private val savedSelection: LiveData<SavedSelection> = _savedSelection

    private val _transition = MutableLiveData<Event<TransitionTargetType?>>(Event(null))
    internal val transition: LiveData<Event<TransitionTargetType?>> = _transition

    @VisibleForTesting
    internal val _liveMode = MutableLiveData<Boolean>()
    internal val liveMode: LiveData<Boolean> = _liveMode

    /**
     * On [ComposeFormDataCollectionFragment] this is set every time the details in the add
     * card fragment is determined to be valid (not necessarily selected)
     * On [BasePaymentMethodsListFragment] this is set when a user selects one of the options
     */
    private val _selection = savedStateHandle.getLiveData<PaymentSelection>(SAVE_SELECTION)

    internal val selection: LiveData<PaymentSelection?> = _selection

    private val editing = MutableLiveData(false)

    @VisibleForTesting(otherwise = VisibleForTesting.PROTECTED)
    internal val _processing = savedStateHandle.getLiveData<Boolean>(SAVE_PROCESSING)
    val processing: LiveData<Boolean> = _processing

    @VisibleForTesting
    internal val _contentVisible = MutableLiveData(true)
    internal val contentVisible: LiveData<Boolean> = _contentVisible.distinctUntilChanged()

    /**
     * Use this to override the current UI state of the primary button. The UI state is reset every
     * time the payment selection is changed.
     */
    private val _primaryButtonUIState = MutableLiveData<PrimaryButton.UIState?>()
    val primaryButtonUIState: LiveData<PrimaryButton.UIState?> = _primaryButtonUIState

    private val _primaryButtonState = MutableLiveData<PrimaryButton.State>()
    val primaryButtonState: LiveData<PrimaryButton.State> = _primaryButtonState

    private val _notesText = MutableLiveData<String?>()
    internal val notesText: LiveData<String?> = _notesText

    var usBankAccountSavedScreenState: USBankAccountFormScreenState? = null

    private var linkActivityResultLauncher:
        ActivityResultLauncher<LinkActivityContract.Args>? = null
    val linkLauncher =
        linkPaymentLauncherFactory.create(merchantName, config?.defaultBillingDetails?.email)

    private val _showLinkVerificationDialog = MutableLiveData(false)
    val showLinkVerificationDialog: LiveData<Boolean> = _showLinkVerificationDialog

    /**
     * Function called when the Link verification dialog is dismissed.
     */
    var linkVerificationCallback: LinkVerificationCallback? = null

    /**
     * This should be initialized from the starter args, and then from that
     * point forward it will be the last valid card seen or entered in the add card view.
     * In contrast to selection, this field will not be updated by the list fragment. On the
     * Payment Sheet it is used to save a new card that is added for when you go back to the list
     * and reopen the card view. It is used on the Payment Options sheet similar to what is
     * described above, and when you have an unsaved card.
     */
    abstract var newLpm: PaymentSelection.New?

    abstract fun onFatal(throwable: Throwable)

    val buttonsEnabled = MediatorLiveData<Boolean>().apply {
        listOf(
            processing,
            editing
        ).forEach { source ->
            addSource(source) {
                value = processing.value != true &&
                    editing.value != true
            }
        }
    }.distinctUntilChanged()

    val ctaEnabled = MediatorLiveData<Boolean>().apply {
        listOf(
            primaryButtonUIState,
            buttonsEnabled,
            selection,
        ).forEach { source ->
            addSource(source) {
                value = if (primaryButtonUIState.value != null) {
                    primaryButtonUIState.value?.enabled == true && buttonsEnabled.value == true
                } else {
                    buttonsEnabled.value == true && selection.value != null
                }
            }
        }
    }.distinctUntilChanged()

    init {
        if (_savedSelection.value == null) {
            viewModelScope.launch {
                val savedSelection = withContext(workContext) {
                    prefsRepository.getSavedSelection(isGooglePayReady.asFlow().first())
                }
                savedStateHandle[SAVE_SAVED_SELECTION] = savedSelection
            }
        }

        if (_isResourceRepositoryReady.value == null) {
            viewModelScope.launch {
                resourceRepository.waitUntilLoaded()
                savedStateHandle[SAVE_RESOURCE_REPOSITORY_READY] = true
            }
        }
    }

    val fragmentConfigEvent = MediatorLiveData<FragmentConfig?>().apply {
        listOf(
            savedSelection,
            stripeIntent,
            paymentMethods,
            isGooglePayReady,
            isResourceRepositoryReady,
            isLinkEnabled
        ).forEach { source ->
            addSource(source) {
                value = createFragmentConfig()
            }
        }
    }.distinctUntilChanged().map {
        Event(it)
    }

    private fun createFragmentConfig(): FragmentConfig? {
        val stripeIntentValue = stripeIntent.value
        val isGooglePayReadyValue = isGooglePayReady.value
        val isResourceRepositoryReadyValue = isResourceRepositoryReady.value
        val isLinkReadyValue = isLinkEnabled.value
        val savedSelectionValue = savedSelection.value
        // List of Payment Methods is not passed in the config but we still wait for it to be loaded
        // before adding the Fragment.
        val paymentMethodsValue = paymentMethods.value

        return if (
            stripeIntentValue != null &&
            paymentMethodsValue != null &&
            isGooglePayReadyValue != null &&
            isResourceRepositoryReadyValue != null &&
            isLinkReadyValue != null &&
            savedSelectionValue != null
        ) {
            FragmentConfig(
                stripeIntent = stripeIntentValue,
                isGooglePayReady = isGooglePayReadyValue,
                savedSelection = savedSelectionValue
            )
        } else {
            null
        }
    }

    open fun transitionTo(target: TransitionTargetType) {
        _transition.postValue(Event(target))
    }

    @VisibleForTesting(otherwise = VisibleForTesting.PROTECTED)
    fun setStripeIntent(stripeIntent: StripeIntent?) {
        savedStateHandle[SAVE_STRIPE_INTENT] = stripeIntent

        /**
         * The settings of values in this function is so that
         * they will be ready in the onViewCreated method of
         * the [BaseAddPaymentMethodFragment]
         */
        val pmsToAdd = getPMsToAdd(stripeIntent, config, resourceRepository.getLpmRepository())
        supportedPaymentMethods = pmsToAdd

        if (stripeIntent != null && supportedPaymentMethods.isEmpty()) {
            onFatal(
                IllegalArgumentException(
                    "None of the requested payment methods" +
                        " (${stripeIntent.paymentMethodTypes})" +
                        " match the supported payment types" +
                        " (${
                            resourceRepository.getLpmRepository().values()
                                .map { it.type.code }.toList()
                        })"
                )
            )
        }

        if (stripeIntent is PaymentIntent) {
            runCatching {
                savedStateHandle[SAVE_AMOUNT] = Amount(
                    requireNotNull(stripeIntent.amount),
                    requireNotNull(stripeIntent.currency)
                )
                // Reset the primary button state to display the amount
                _primaryButtonUIState.value = null
            }.onFailure {
                onFatal(
                    IllegalStateException("PaymentIntent must contain amount and currency.")
                )
            }
        }

        if (stripeIntent != null) {
            _liveMode.postValue(stripeIntent.isLiveMode)
            warnUnactivatedIfNeeded(stripeIntent.unactivatedPaymentMethods)
        }
    }

    private fun warnUnactivatedIfNeeded(unactivatedPaymentMethodTypes: List<String>) {
        if (unactivatedPaymentMethodTypes.isEmpty()) {
            return
        }

        val message = "[Stripe SDK] Warning: Your Intent contains the following payment method " +
            "types which are activated for test mode but not activated for " +
            "live mode: $unactivatedPaymentMethodTypes. These payment method types will not be " +
            "displayed in live mode until they are activated. To activate these payment method " +
            "types visit your Stripe dashboard." +
            "More information: https://support.stripe.com/questions/activate-a-new-payment-method"

        logger.warning(message)
    }

    fun updatePrimaryButtonUIState(state: PrimaryButton.UIState?) {
        _primaryButtonUIState.value = state
    }

    fun updatePrimaryButtonState(state: PrimaryButton.State) {
        _primaryButtonState.value = state
    }

    fun updateBelowButtonText(text: String?) {
        _notesText.value = text
    }

    open fun updateSelection(selection: PaymentSelection?) {
        if (selection is PaymentSelection.New) {
            newLpm = selection
        }

        savedStateHandle[SAVE_SELECTION] = selection

        updateBelowButtonText(null)
    }

    fun getAddFragmentSelectedLpm() =
        savedStateHandle.getLiveData(
            SAVE_SELECTED_ADD_LPM,
            newLpm?.paymentMethodCreateParams?.typeCode
        ).map {
            resourceRepository.getLpmRepository().fromCode(it)
                ?: supportedPaymentMethods.first()
        }

    fun setEditing(isEditing: Boolean) {
        editing.value = isEditing
    }

    fun setContentVisible(visible: Boolean) {
        _contentVisible.value = visible
    }

    fun removePaymentMethod(paymentMethod: PaymentMethod) = runBlocking {
        launch {
            paymentMethod.id?.let { paymentMethodId ->
                savedStateHandle[SAVE_PAYMENT_METHODS] = _paymentMethods.value?.filter {
                    it.id != paymentMethodId
                }

                customerConfig?.let {
                    customerRepository.detachPaymentMethod(
                        it,
                        paymentMethodId
                    )
                }

                if (_paymentMethods.value?.all {
                        it.type != PaymentMethod.Type.USBankAccount
                    } == true
                ) {
                    updatePrimaryButtonUIState(
                        primaryButtonUIState.value?.copy(
                            visible = false
                        )
                    )
                    updateBelowButtonText(null)
                }
            }
        }
    }

    @Suppress("UNREACHABLE_CODE")
    protected fun setupLink(stripeIntent: StripeIntent, completePayment: Boolean) {
        // TODO(brnunes-stripe): Enable Link by deleting the 2 lines below
        _isLinkEnabled.value = false
        return

        if (stripeIntent.paymentMethodTypes.contains(PaymentMethod.Type.Link.code)) {
            viewModelScope.launch {
                when (linkLauncher.setup(stripeIntent, completePayment, this)) {
                    AccountStatus.Verified -> launchLink()
                    AccountStatus.VerificationStarted,
                    AccountStatus.NeedsVerification -> {
                        linkVerificationCallback = { success ->
                            linkVerificationCallback = null
                            _showLinkVerificationDialog.value = false

                            if (success) {
                                launchLink()
                            }
                        }
                        _showLinkVerificationDialog.value = true
                    }
                    AccountStatus.SignedOut -> {}
                }
                _isLinkEnabled.value = true
            }
        } else {
            _isLinkEnabled.value = false
        }
    }

    fun payWithLink(userInput: UserInput) {
        (selection.value as? PaymentSelection.New.Card)?.paymentMethodCreateParams?.let { params ->
            savedStateHandle[SAVE_PROCESSING] = true
            updatePrimaryButtonState(PrimaryButton.State.StartProcessing)

            when (linkLauncher.accountStatus.value) {
                AccountStatus.Verified -> createLinkPaymentDetails(params)
                AccountStatus.VerificationStarted,
                AccountStatus.NeedsVerification -> {
                    linkVerificationCallback = { success ->
                        linkVerificationCallback = null
                        _showLinkVerificationDialog.value = false

                        if (success) {
                            createLinkPaymentDetails(params)
                        } else {
                            savedStateHandle[SAVE_PROCESSING] = false
                            updatePrimaryButtonState(PrimaryButton.State.Ready)
                        }
                    }
                    _showLinkVerificationDialog.value = true
                }
                AccountStatus.SignedOut -> {
                    viewModelScope.launch {
                        linkLauncher.signInWithUserInput(userInput).fold(
                            onSuccess = {
                                // If successful, the account was fetched or created, so try again
                                payWithLink(userInput)
                            },
                            onFailure = {
                                onError(it.localizedMessage)
                                savedStateHandle[SAVE_PROCESSING] = false
                                updatePrimaryButtonState(PrimaryButton.State.Ready)
                            }
                        )
                    }
                }
            }
        }
    }

    private fun createLinkPaymentDetails(paymentMethodCreateParams: PaymentMethodCreateParams) {
        viewModelScope.launch {
            onLinkPaymentDetailsCollected(
                linkLauncher.attachNewCardToAccount(paymentMethodCreateParams).getOrNull()
            )
        }
    }

    fun launchLink() {
        linkActivityResultLauncher?.let { activityResultLauncher ->
            linkLauncher.present(
                activityResultLauncher
            )
            onLinkLaunched()
        }
    }

    /**
     * Method called when the Link UI is launched. Should be used to update the PaymentSheet UI
     * accordingly.
     */
    open fun onLinkLaunched() {
        setContentVisible(false)
    }

    /**
     * Method called with the result of launching the Link UI to collect a payment.
     */
    open fun onLinkActivityResult(result: LinkActivityResult) {
        setContentVisible(true)
    }

    /**
     * Method called after completing collection of payment data for a payment with Link.
     */
    abstract fun onLinkPaymentDetailsCollected(linkPaymentDetails: LinkPaymentDetails?)

    abstract fun onUserCancel()

    abstract fun onPaymentResult(paymentResult: PaymentResult)

    abstract fun onFinish()

    abstract fun onError(@StringRes error: Int? = null)

    abstract fun onError(error: String? = null)

    /**
     * Used to set up any dependencies that require a reference to the current Activity.
     * Must be called from the Activity's `onCreate`.
     */
    open fun registerFromActivity(activityResultCaller: ActivityResultCaller) {
        linkActivityResultLauncher = activityResultCaller.registerForActivityResult(
            LinkActivityContract(),
            ::onLinkActivityResult
        )
    }

    /**
     * Used to clean up any dependencies that require a reference to the current Activity.
     * Must be called from the Activity's `onDestroy`.
     */
    open fun unregisterFromActivity() {
        linkActivityResultLauncher = null
    }

    protected fun LinkPaymentDetails.convertToPaymentSelection() =
        PaymentSelection.New.Link(paymentDetails, paymentMethodCreateParams)

    data class UserErrorMessage(val message: String)

    /**
     * Used as a wrapper for data that is exposed via a LiveData that represents an event.
     * From https://medium.com/androiddevelopers/livedata-with-snackbar-navigation-and-other-events-the-singleliveevent-case-ac2622673150
     * TODO(brnunes): Migrate to Flows once stable: https://medium.com/androiddevelopers/a-safer-way-to-collect-flows-from-android-uis-23080b1f8bda
     */
    class Event<out T>(private val content: T) {

        var hasBeenHandled = false
            private set // Allow external read but not write

        /**
         * Returns the content and prevents its use again.
         */
        fun getContentIfNotHandled(): T? {
            return if (hasBeenHandled) {
                null
            } else {
                hasBeenHandled = true
                content
            }
        }

        /**
         * Returns the content, even if it's already been handled.
         */
        @TestOnly
        fun peekContent(): T = content
    }

    companion object {
        internal const val SAVE_STRIPE_INTENT = "stripe_intent"
        internal const val SAVE_PAYMENT_METHODS = "customer_payment_methods"
        internal const val SAVE_AMOUNT = "amount"
        internal const val SAVE_SELECTED_ADD_LPM = "selected_add_lpm"
        internal const val SAVE_SELECTION = "selection"
        internal const val SAVE_SAVED_SELECTION = "saved_selection"
        internal const val SAVE_SUPPORTED_PAYMENT_METHOD = "supported_payment_methods"
        internal const val SAVE_PROCESSING = "processing"
        internal const val SAVE_GOOGLE_PAY_READY = "google_pay_ready"
        internal const val SAVE_RESOURCE_REPOSITORY_READY = "resource_repository_ready"
    }
}<|MERGE_RESOLUTION|>--- conflicted
+++ resolved
@@ -94,11 +94,7 @@
     internal val stripeIntent: LiveData<StripeIntent?> = _stripeIntent
 
     internal var supportedPaymentMethods
-<<<<<<< HEAD
-        get() = savedStateHandle.get<List<String>>(
-=======
         get() = savedStateHandle.get<List<PaymentMethodCode>>(
->>>>>>> 23b37ce6
             SAVE_SUPPORTED_PAYMENT_METHOD
         )?.mapNotNull {
             resourceRepository.getLpmRepository().fromCode(it)
@@ -125,13 +121,9 @@
     internal var addFragmentSelectedLPM
         get() = requireNotNull(
             resourceRepository.getLpmRepository().fromCode(
-<<<<<<< HEAD
-                savedStateHandle.get<String>(SAVE_SELECTED_ADD_LPM)
-=======
                 savedStateHandle.get<PaymentMethodCode>(
                     SAVE_SELECTED_ADD_LPM
                 ) ?: newLpm?.paymentMethodCreateParams?.typeCode
->>>>>>> 23b37ce6
             ) ?: supportedPaymentMethods.first()
         )
         set(value) = savedStateHandle.set(SAVE_SELECTED_ADD_LPM, value.type.code)
@@ -326,8 +318,8 @@
                         " (${stripeIntent.paymentMethodTypes})" +
                         " match the supported payment types" +
                         " (${
-                            resourceRepository.getLpmRepository().values()
-                                .map { it.type.code }.toList()
+                        resourceRepository.getLpmRepository().values()
+                            .map { it.type.code }.toList()
                         })"
                 )
             )
@@ -423,8 +415,8 @@
                 }
 
                 if (_paymentMethods.value?.all {
-                        it.type != PaymentMethod.Type.USBankAccount
-                    } == true
+                    it.type != PaymentMethod.Type.USBankAccount
+                } == true
                 ) {
                     updatePrimaryButtonUIState(
                         primaryButtonUIState.value?.copy(

--- conflicted
+++ resolved
@@ -485,27 +485,6 @@
             updatePrimaryButtonState(PrimaryButton.State.StartProcessing)
 
             viewModelScope.launch {
-<<<<<<< HEAD
-                linkLauncher.getAccountStatusFlow().collectLatest {
-                    when (it) {
-                        AccountStatus.Verified -> {
-                            activeLinkSession.value = true
-                            completeLinkInlinePayment(params, userInput is UserInput.SignIn)
-                        }
-                        AccountStatus.VerificationStarted,
-                        AccountStatus.NeedsVerification -> {
-                            linkVerificationCallback = { success ->
-                                activeLinkSession.value = success
-                                linkVerificationCallback = null
-                                _showLinkVerificationDialog.value = false
-
-                                if (success) {
-                                    completeLinkInlinePayment(params, userInput is UserInput.SignIn)
-                                } else {
-                                    savedStateHandle[SAVE_PROCESSING] = false
-                                    updatePrimaryButtonState(PrimaryButton.State.Ready)
-                                }
-=======
                 when (linkLauncher.getAccountStatusFlow(configuration).first()) {
                     AccountStatus.Verified -> {
                         activeLinkSession.value = true
@@ -522,41 +501,23 @@
                             linkVerificationCallback = null
                             _showLinkVerificationDialog.value = false
 
-                            if (success) {
-                                completeLinkInlinePayment(
-                                    configuration,
+                                if (success) {
+                                    completeLinkInlinePayment(configuration,
                                     params,
                                     userInput is UserInput.SignIn
-                                )
-                            } else {
-                                savedStateHandle[SAVE_PROCESSING] = false
-                                updatePrimaryButtonState(PrimaryButton.State.Ready)
-                            }
-                        }
-                        _showLinkVerificationDialog.value = true
-                    }
-                    AccountStatus.SignedOut,
-                    AccountStatus.Error -> {
-                        activeLinkSession.value = false
-                        linkLauncher.signInWithUserInput(configuration, userInput).fold(
-                            onSuccess = {
-                                // If successful, the account was fetched or created, so try again
-                                payWithLinkInline(configuration, userInput)
-                            },
-                            onFailure = {
-                                onError(it.localizedMessage)
-                                savedStateHandle[SAVE_PROCESSING] = false
-                                updatePrimaryButtonState(PrimaryButton.State.Ready)
->>>>>>> 06a3f2d7
+                                )} else {
+                                    savedStateHandle[SAVE_PROCESSING] = false
+                                    updatePrimaryButtonState(PrimaryButton.State.Ready)
+                                }
                             }
                             _showLinkVerificationDialog.value = true
                         }
-                        AccountStatus.SignedOut -> {
-                            activeLinkSession.value = false
-                            linkLauncher.signInWithUserInput(userInput).fold(
+                        AccountStatus.SignedOut ,
+                            AccountStatus.Error -> {activeLinkSession.value = false
+                            linkLauncher.signInWithUserInput(configuration,userInput).fold(
                                 onSuccess = {
                                     // If successful, the account was fetched or created, so try again
-                                    payWithLinkInline(userInput)
+                                    payWithLinkInline(configuration,userInput)
                                 },
                                 onFailure = {
                                     onError(it.localizedMessage)

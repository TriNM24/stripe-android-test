package com.stripe.android.paymentsheet.viewmodels

import android.app.Application
import androidx.activity.result.ActivityResultCaller
import androidx.activity.result.ActivityResultLauncher
import androidx.annotation.StringRes
import androidx.annotation.VisibleForTesting
import androidx.lifecycle.AndroidViewModel
import androidx.lifecycle.LiveData
import androidx.lifecycle.MediatorLiveData
import androidx.lifecycle.MutableLiveData
import androidx.lifecycle.SavedStateHandle
import androidx.lifecycle.asFlow
import androidx.lifecycle.distinctUntilChanged
import androidx.lifecycle.map
import androidx.lifecycle.viewModelScope
import com.stripe.android.core.Logger
import com.stripe.android.core.injection.InjectorKey
import com.stripe.android.link.LinkActivityContract
import com.stripe.android.link.LinkActivityResult
import com.stripe.android.link.LinkPaymentDetails
import com.stripe.android.link.injection.LinkPaymentLauncherFactory
import com.stripe.android.link.model.AccountStatus
import com.stripe.android.link.ui.inline.UserInput
import com.stripe.android.link.ui.verification.LinkVerificationCallback
import com.stripe.android.model.PaymentIntent
import com.stripe.android.model.PaymentMethod
import com.stripe.android.model.PaymentMethodCreateParams
import com.stripe.android.model.StripeIntent
import com.stripe.android.payments.paymentlauncher.PaymentResult
import com.stripe.android.paymentsheet.BaseAddPaymentMethodFragment
import com.stripe.android.paymentsheet.BasePaymentMethodsListFragment
import com.stripe.android.paymentsheet.PaymentOptionsActivity
import com.stripe.android.paymentsheet.PaymentSheet
import com.stripe.android.paymentsheet.PaymentSheetActivity
import com.stripe.android.paymentsheet.PrefsRepository
import com.stripe.android.paymentsheet.analytics.EventReporter
import com.stripe.android.paymentsheet.model.FragmentConfig
import com.stripe.android.paymentsheet.model.PaymentSelection
import com.stripe.android.paymentsheet.model.SavedSelection
import com.stripe.android.paymentsheet.model.getPMsToAdd
import com.stripe.android.paymentsheet.paymentdatacollection.ComposeFormDataCollectionFragment
import com.stripe.android.paymentsheet.paymentdatacollection.ach.USBankAccountFormScreenState
import com.stripe.android.paymentsheet.repositories.CustomerRepository
import com.stripe.android.paymentsheet.ui.PrimaryButton
import com.stripe.android.ui.core.Amount
import com.stripe.android.ui.core.forms.resources.LpmRepository.SupportedPaymentMethod
import com.stripe.android.ui.core.forms.resources.ResourceRepository
import kotlinx.coroutines.Dispatchers
import kotlinx.coroutines.flow.first
import kotlinx.coroutines.launch
import kotlinx.coroutines.runBlocking
import kotlinx.coroutines.withContext
import org.jetbrains.annotations.TestOnly
import kotlin.coroutines.CoroutineContext

/**
 * Base `ViewModel` for activities that use `BottomSheet`.
 */
internal abstract class BaseSheetViewModel<TransitionTargetType>(
    application: Application,
    internal val config: PaymentSheet.Configuration?,
    internal val eventReporter: EventReporter,
    protected val customerRepository: CustomerRepository,
    protected val prefsRepository: PrefsRepository,
    protected val workContext: CoroutineContext = Dispatchers.IO,
    protected val logger: Logger,
    @InjectorKey val injectorKey: String,
    val resourceRepository: ResourceRepository,
    val savedStateHandle: SavedStateHandle,
    internal val linkPaymentLauncherFactory: LinkPaymentLauncherFactory
) : AndroidViewModel(application) {
    internal val customerConfig = config?.customer
    internal val merchantName = config?.merchantDisplayName
        ?: application.applicationInfo.loadLabel(application.packageManager).toString()

    // a fatal error
    protected val _fatal = MutableLiveData<Throwable>()

    @VisibleForTesting
    internal val _isGooglePayReady = savedStateHandle.getLiveData<Boolean>(SAVE_GOOGLE_PAY_READY)
    internal val isGooglePayReady: LiveData<Boolean> = _isGooglePayReady.distinctUntilChanged()

    private val _isResourceRepositoryReady = savedStateHandle.getLiveData<Boolean>(
        SAVE_RESOURCE_REPOSITORY_READY
    )
    internal val isResourceRepositoryReady: LiveData<Boolean> =
        _isResourceRepositoryReady.distinctUntilChanged()

    private val _isLinkEnabled = MutableLiveData<Boolean>()
    internal val isLinkEnabled: LiveData<Boolean> = _isLinkEnabled.distinctUntilChanged()

    private val _stripeIntent = savedStateHandle.getLiveData<StripeIntent>(SAVE_STRIPE_INTENT)
    internal val stripeIntent: LiveData<StripeIntent?> = _stripeIntent

    internal var supportedPaymentMethods
        get() = savedStateHandle.get<List<SupportedPaymentMethod>>(
            SAVE_SUPPORTED_PAYMENT_METHOD
        ) ?: emptyList()
        set(value) = savedStateHandle.set(SAVE_SUPPORTED_PAYMENT_METHOD, value)

    @VisibleForTesting(otherwise = VisibleForTesting.PROTECTED)
    internal val _paymentMethods =
        savedStateHandle.getLiveData<List<PaymentMethod>>(SAVE_PAYMENT_METHODS)

    /**
     * The list of saved payment methods for the current customer.
     * Value is null until it's loaded, and non-null (could be empty) after that.
     */
    internal val paymentMethods: LiveData<List<PaymentMethod>> = _paymentMethods

    @VisibleForTesting
    internal val _amount = savedStateHandle.getLiveData<Amount>(SAVE_AMOUNT)
    internal val amount: LiveData<Amount> = _amount

    internal val headerText = MutableLiveData<String>()
    internal val googlePayDividerVisibilility: MutableLiveData<Boolean> = MutableLiveData(false)

    private var addFragmentSelectedLPM =
        savedStateHandle.get<SupportedPaymentMethod>(SAVE_SELECTED_ADD_LPM)

    /**
     * Request to retrieve the value from the repository happens when initialize any fragment
     * and any fragment will re-update when the result comes back.
     * Represents what the user last selects (add or buy) on the
     * [PaymentOptionsActivity]/[PaymentSheetActivity], and saved/restored from the preferences.
     */
    private val _savedSelection =
        savedStateHandle.getLiveData<SavedSelection>(SAVE_SAVED_SELECTION)
    private val savedSelection: LiveData<SavedSelection> = _savedSelection

    private val _transition = MutableLiveData<Event<TransitionTargetType?>>(Event(null))
    internal val transition: LiveData<Event<TransitionTargetType?>> = _transition

    @VisibleForTesting
    internal val _liveMode = MutableLiveData<Boolean>()
    internal val liveMode: LiveData<Boolean> = _liveMode

    /**
     * On [ComposeFormDataCollectionFragment] this is set every time the details in the add
     * card fragment is determined to be valid (not necessarily selected)
     * On [BasePaymentMethodsListFragment] this is set when a user selects one of the options
     */
    private val _selection = savedStateHandle.getLiveData<PaymentSelection>(SAVE_SELECTION)

    internal val selection: LiveData<PaymentSelection?> = _selection

    private val editing = MutableLiveData(false)

    @VisibleForTesting(otherwise = VisibleForTesting.PROTECTED)
    internal val _processing = savedStateHandle.getLiveData<Boolean>(SAVE_PROCESSING)
    val processing: LiveData<Boolean> = _processing

    @VisibleForTesting
    internal val _contentVisible = MutableLiveData(true)
    internal val contentVisible: LiveData<Boolean> = _contentVisible.distinctUntilChanged()

    /**
     * Use this to override the current UI state of the primary button. The UI state is reset every
     * time the payment selection is changed.
     */
    private val _primaryButtonUIState = MutableLiveData<PrimaryButton.UIState?>()
    val primaryButtonUIState: LiveData<PrimaryButton.UIState?> = _primaryButtonUIState

    private val _primaryButtonState = MutableLiveData<PrimaryButton.State>()
    val primaryButtonState: LiveData<PrimaryButton.State> = _primaryButtonState

    private val _notesText = MutableLiveData<String?>()
    internal val notesText: LiveData<String?> = _notesText

    var usBankAccountSavedScreenState: USBankAccountFormScreenState? = null

    private var linkActivityResultLauncher:
        ActivityResultLauncher<LinkActivityContract.Args>? = null
    val linkLauncher =
        linkPaymentLauncherFactory.create(merchantName, config?.defaultBillingDetails?.email)

    private val _showLinkVerificationDialog = MutableLiveData(false)
    val showLinkVerificationDialog: LiveData<Boolean> = _showLinkVerificationDialog

    /**
     * Function called when the Link verification dialog is dismissed.
     */
    var linkVerificationCallback: LinkVerificationCallback? = null

    /**
     * This should be initialized from the starter args, and then from that
     * point forward it will be the last valid card seen or entered in the add card view.
     * In contrast to selection, this field will not be updated by the list fragment. On the
     * Payment Sheet it is used to save a new card that is added for when you go back to the list
     * and reopen the card view. It is used on the Payment Options sheet similar to what is
     * described above, and when you have an unsaved card.
     */
    abstract var newLpm: PaymentSelection.New?

    abstract fun onFatal(throwable: Throwable)

    val buttonsEnabled = MediatorLiveData<Boolean>().apply {
        listOf(
            processing,
            editing
        ).forEach { source ->
            addSource(source) {
                value = processing.value != true &&
                    editing.value != true
            }
        }
    }.distinctUntilChanged()

    val ctaEnabled = MediatorLiveData<Boolean>().apply {
        listOf(
            primaryButtonUIState,
            buttonsEnabled,
            selection,
        ).forEach { source ->
            addSource(source) {
                value = if (primaryButtonUIState.value != null) {
                    primaryButtonUIState.value?.enabled == true && buttonsEnabled.value == true
                } else {
                    buttonsEnabled.value == true && selection.value != null
                }
            }
        }
    }.distinctUntilChanged()

    init {
        if (_savedSelection.value == null) {
            viewModelScope.launch {
                val savedSelection = withContext(workContext) {
                    prefsRepository.getSavedSelection(isGooglePayReady.asFlow().first())
                }
                savedStateHandle[SAVE_SAVED_SELECTION] = savedSelection
            }
        }

        if (_isResourceRepositoryReady.value == null) {
            viewModelScope.launch {
                resourceRepository.waitUntilLoaded()
                savedStateHandle[SAVE_RESOURCE_REPOSITORY_READY] = true
            }
        }
    }

    val fragmentConfigEvent = MediatorLiveData<FragmentConfig?>().apply {
        listOf(
            savedSelection,
            stripeIntent,
            paymentMethods,
            isGooglePayReady,
            isResourceRepositoryReady,
            isLinkEnabled
        ).forEach { source ->
            addSource(source) {
                value = createFragmentConfig()
            }
        }
    }.distinctUntilChanged().map {
        Event(it)
    }

    private fun createFragmentConfig(): FragmentConfig? {
        val stripeIntentValue = stripeIntent.value
        val isGooglePayReadyValue = isGooglePayReady.value
        val isResourceRepositoryReadyValue = isResourceRepositoryReady.value
        val isLinkReadyValue = isLinkEnabled.value
        val savedSelectionValue = savedSelection.value
        // List of Payment Methods is not passed in the config but we still wait for it to be loaded
        // before adding the Fragment.
        val paymentMethodsValue = paymentMethods.value

        return if (
            stripeIntentValue != null &&
            paymentMethodsValue != null &&
            isGooglePayReadyValue != null &&
            isResourceRepositoryReadyValue != null &&
            isLinkReadyValue != null &&
            savedSelectionValue != null
        ) {
            FragmentConfig(
                stripeIntent = stripeIntentValue,
                isGooglePayReady = isGooglePayReadyValue,
                savedSelection = savedSelectionValue
            )
        } else {
            null
        }
    }

    open fun transitionTo(target: TransitionTargetType) {
        _transition.postValue(Event(target))
    }

    @VisibleForTesting(otherwise = VisibleForTesting.PROTECTED)
    fun setStripeIntent(stripeIntent: StripeIntent?) {
        savedStateHandle[SAVE_STRIPE_INTENT] = stripeIntent

        /**
         * The settings of values in this function is so that
         * they will be ready in the onViewCreated method of
         * the [BaseAddPaymentMethodFragment]
         */
        val pmsToAdd = getPMsToAdd(stripeIntent, config, resourceRepository.getLpmRepository())
        savedStateHandle[SAVE_SUPPORTED_PAYMENT_METHOD] = pmsToAdd

        if (stripeIntent != null && supportedPaymentMethods.isEmpty()) {
            onFatal(
                IllegalArgumentException(
                    "None of the requested payment methods" +
                        " (${stripeIntent.paymentMethodTypes})" +
                        " match the supported payment types" +
                        " (${
<<<<<<< HEAD
                            resourceRepository.getLpmRepository().values()
                                .map { it.code }.toList()
=======
                        resourceRepository.getLpmRepository().values()
                            .map { it.type.code }.toList()
>>>>>>> d8f6b940
                        })"
                )
            )
        }

        if (stripeIntent is PaymentIntent) {
            runCatching {
                savedStateHandle[SAVE_AMOUNT] = Amount(
                    requireNotNull(stripeIntent.amount),
                    requireNotNull(stripeIntent.currency)
                )
                // Reset the primary button state to display the amount
                _primaryButtonUIState.value = null
            }.onFailure {
                onFatal(
                    IllegalStateException("PaymentIntent must contain amount and currency.")
                )
            }
        }

        if (stripeIntent != null) {
            _liveMode.postValue(stripeIntent.isLiveMode)
            warnUnactivatedIfNeeded(stripeIntent.unactivatedPaymentMethods)
        }
    }

    private fun warnUnactivatedIfNeeded(unactivatedPaymentMethodTypes: List<String>) {
        if (unactivatedPaymentMethodTypes.isEmpty()) {
            return
        }

        val message = "[Stripe SDK] Warning: Your Intent contains the following payment method " +
            "types which are activated for test mode but not activated for " +
            "live mode: $unactivatedPaymentMethodTypes. These payment method types will not be " +
            "displayed in live mode until they are activated. To activate these payment method " +
            "types visit your Stripe dashboard." +
            "More information: https://support.stripe.com/questions/activate-a-new-payment-method"

        logger.warning(message)
    }

    fun updatePrimaryButtonUIState(state: PrimaryButton.UIState?) {
        _primaryButtonUIState.value = state
    }

    fun updatePrimaryButtonState(state: PrimaryButton.State) {
        _primaryButtonState.value = state
    }

    fun updateBelowButtonText(text: String?) {
        _notesText.value = text
    }

    open fun updateSelection(selection: PaymentSelection?) {
        if (selection is PaymentSelection.New) {
            newLpm = selection
        }

        savedStateHandle[SAVE_SELECTION] = selection

        updateBelowButtonText(null)
    }

    fun setAddFragmentSelectedLPM(lpm: SupportedPaymentMethod) {
        savedStateHandle[SAVE_SELECTED_ADD_LPM] = lpm
    }

    fun getAddFragmentSelectedLpm() =
        savedStateHandle.getLiveData(
            SAVE_SELECTED_ADD_LPM,
            resourceRepository.getLpmRepository().fromCode(
                newLpm?.paymentMethodCreateParams?.typeCode
            ) ?: supportedPaymentMethods.first()
        )

    fun getAddFragmentSelectedLpmValue() =
        savedStateHandle.get<SupportedPaymentMethod>(
            SAVE_SELECTED_ADD_LPM
        ) ?: supportedPaymentMethods.first()

    fun setEditing(isEditing: Boolean) {
        editing.value = isEditing
    }

    fun setContentVisible(visible: Boolean) {
        _contentVisible.value = visible
    }

    fun removePaymentMethod(paymentMethod: PaymentMethod) = runBlocking {
        launch {
            paymentMethod.id?.let { paymentMethodId ->
                savedStateHandle[SAVE_PAYMENT_METHODS] = _paymentMethods.value?.filter {
                    it.id != paymentMethodId
                }

                customerConfig?.let {
                    customerRepository.detachPaymentMethod(
                        it,
                        paymentMethodId
                    )
                }

                if (_paymentMethods.value?.all {
                    it.type != PaymentMethod.Type.USBankAccount
                } == true
                ) {
                    updatePrimaryButtonUIState(
                        primaryButtonUIState.value?.copy(
                            visible = false
                        )
                    )
                    updateBelowButtonText(null)
                }
            }
        }
    }

    @Suppress("UNREACHABLE_CODE")
    protected fun setupLink(stripeIntent: StripeIntent, completePayment: Boolean) {
        // TODO(brnunes-stripe): Enable Link by deleting the 2 lines below
        _isLinkEnabled.value = false
        return

        if (stripeIntent.paymentMethodTypes.contains(PaymentMethod.Type.Link.code)) {
            viewModelScope.launch {
                when (linkLauncher.setup(stripeIntent, completePayment, this)) {
                    AccountStatus.Verified -> launchLink()
                    AccountStatus.VerificationStarted,
                    AccountStatus.NeedsVerification -> {
                        linkVerificationCallback = { success ->
                            linkVerificationCallback = null
                            _showLinkVerificationDialog.value = false

                            if (success) {
                                launchLink()
                            }
                        }
                        _showLinkVerificationDialog.value = true
                    }
                    AccountStatus.SignedOut -> {}
                }
                _isLinkEnabled.value = true
            }
        } else {
            _isLinkEnabled.value = false
        }
    }

    fun payWithLink(userInput: UserInput) {
        (selection.value as? PaymentSelection.New.Card)?.paymentMethodCreateParams?.let { params ->
            savedStateHandle[SAVE_PROCESSING] = true
            updatePrimaryButtonState(PrimaryButton.State.StartProcessing)

            when (linkLauncher.accountStatus.value) {
                AccountStatus.Verified -> createLinkPaymentDetails(params)
                AccountStatus.VerificationStarted,
                AccountStatus.NeedsVerification -> {
                    linkVerificationCallback = { success ->
                        linkVerificationCallback = null
                        _showLinkVerificationDialog.value = false

                        if (success) {
                            createLinkPaymentDetails(params)
                        } else {
                            savedStateHandle[SAVE_PROCESSING] = false
                            updatePrimaryButtonState(PrimaryButton.State.Ready)
                        }
                    }
                    _showLinkVerificationDialog.value = true
                }
                AccountStatus.SignedOut -> {
                    viewModelScope.launch {
                        linkLauncher.signInWithUserInput(userInput).fold(
                            onSuccess = {
                                // If successful, the account was fetched or created, so try again
                                payWithLink(userInput)
                            },
                            onFailure = {
                                onError(it.localizedMessage)
                                savedStateHandle[SAVE_PROCESSING] = false
                                updatePrimaryButtonState(PrimaryButton.State.Ready)
                            }
                        )
                    }
                }
            }
        }
    }

    private fun createLinkPaymentDetails(paymentMethodCreateParams: PaymentMethodCreateParams) {
        viewModelScope.launch {
            onLinkPaymentDetailsCollected(
                linkLauncher.attachNewCardToAccount(paymentMethodCreateParams).getOrNull()
            )
        }
    }

    fun launchLink() {
        linkActivityResultLauncher?.let { activityResultLauncher ->
            linkLauncher.present(
                activityResultLauncher
            )
            onLinkLaunched()
        }
    }

    /**
     * Method called when the Link UI is launched. Should be used to update the PaymentSheet UI
     * accordingly.
     */
    open fun onLinkLaunched() {
        setContentVisible(false)
    }

    /**
     * Method called with the result of launching the Link UI to collect a payment.
     */
    open fun onLinkActivityResult(result: LinkActivityResult) {
        setContentVisible(true)
    }

    /**
     * Method called after completing collection of payment data for a payment with Link.
     */
    abstract fun onLinkPaymentDetailsCollected(linkPaymentDetails: LinkPaymentDetails?)

    abstract fun onUserCancel()

    abstract fun onPaymentResult(paymentResult: PaymentResult)

    abstract fun onFinish()

    abstract fun onError(@StringRes error: Int? = null)

    abstract fun onError(error: String? = null)

    /**
     * Used to set up any dependencies that require a reference to the current Activity.
     * Must be called from the Activity's `onCreate`.
     */
    open fun registerFromActivity(activityResultCaller: ActivityResultCaller) {
        linkActivityResultLauncher = activityResultCaller.registerForActivityResult(
            LinkActivityContract(),
            ::onLinkActivityResult
        )
    }

    /**
     * Used to clean up any dependencies that require a reference to the current Activity.
     * Must be called from the Activity's `onDestroy`.
     */
    open fun unregisterFromActivity() {
        linkActivityResultLauncher = null
    }

    protected fun LinkPaymentDetails.convertToPaymentSelection() =
        PaymentSelection.New.Link(paymentDetails, paymentMethodCreateParams)

    data class UserErrorMessage(val message: String)

    /**
     * Used as a wrapper for data that is exposed via a LiveData that represents an event.
     * From https://medium.com/androiddevelopers/livedata-with-snackbar-navigation-and-other-events-the-singleliveevent-case-ac2622673150
     * TODO(brnunes): Migrate to Flows once stable: https://medium.com/androiddevelopers/a-safer-way-to-collect-flows-from-android-uis-23080b1f8bda
     */
    class Event<out T>(private val content: T) {

        var hasBeenHandled = false
            private set // Allow external read but not write

        /**
         * Returns the content and prevents its use again.
         */
        fun getContentIfNotHandled(): T? {
            return if (hasBeenHandled) {
                null
            } else {
                hasBeenHandled = true
                content
            }
        }

        /**
         * Returns the content, even if it's already been handled.
         */
        @TestOnly
        fun peekContent(): T = content
    }

    companion object {
        internal const val SAVE_STRIPE_INTENT = "stripe_intent"
        internal const val SAVE_PAYMENT_METHODS = "customer_payment_methods"
        internal const val SAVE_AMOUNT = "amount"
        internal const val SAVE_SELECTED_ADD_LPM = "selected_add_lpm"
        internal const val SAVE_SELECTION = "selection"
        internal const val SAVE_SAVED_SELECTION = "saved_selection"
        internal const val SAVE_SUPPORTED_PAYMENT_METHOD = "supported_payment_methods"
        internal const val SAVE_PROCESSING = "processing"
        internal const val SAVE_GOOGLE_PAY_READY = "google_pay_ready"
        internal const val SAVE_RESOURCE_REPOSITORY_READY = "resource_repository_ready"
    }
}<|MERGE_RESOLUTION|>--- conflicted
+++ resolved
@@ -309,13 +309,8 @@
                         " (${stripeIntent.paymentMethodTypes})" +
                         " match the supported payment types" +
                         " (${
-<<<<<<< HEAD
                             resourceRepository.getLpmRepository().values()
                                 .map { it.code }.toList()
-=======
-                        resourceRepository.getLpmRepository().values()
-                            .map { it.type.code }.toList()
->>>>>>> d8f6b940
                         })"
                 )
             )

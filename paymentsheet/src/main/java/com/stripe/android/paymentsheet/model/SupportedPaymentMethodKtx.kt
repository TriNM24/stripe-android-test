package com.stripe.android.paymentsheet.model

import com.stripe.android.model.PaymentIntent
import com.stripe.android.model.SetupIntent
import com.stripe.android.model.StripeIntent
import com.stripe.android.paymentsheet.PaymentSheet
import com.stripe.android.ui.core.elements.LayoutFormDescriptor
import com.stripe.android.ui.core.forms.resources.LpmRepository
import com.stripe.android.ui.core.forms.resources.LpmRepository.SupportedPaymentMethod

/**
 * This file hold functions that extend the functionality of the SupportedPaymentMethod
 * Placed here so that they can access the PaymentSheet functionality.  Goal is
 * for much of this logic to move to the server in the future.
 */

/**
 * This will get the form layout for the supported method that matches the top pick for the
 * payment method.  It should be known that this payment method has a form
 * that matches the capabilities already.
 */
internal fun SupportedPaymentMethod.getPMAddForm(
    stripeIntent: StripeIntent,
    config: PaymentSheet.Configuration?
) = requireNotNull(getSpecWithFullfilledRequirements(stripeIntent, config))

/**
 * This function will determine if there is a valid for the payment method
 * given the [PaymentSheet.Configuration] and the [StripeIntent]
 */
internal fun SupportedPaymentMethod.getSpecWithFullfilledRequirements(
    stripeIntent: StripeIntent,
    config: PaymentSheet.Configuration?
): LayoutFormDescriptor? {
    val formSpec = formSpec
    val oneTimeUse = LayoutFormDescriptor(
        formSpec,
        showCheckbox = false,
        showCheckboxControlledFields = false
    )
    val merchantRequestedSave = LayoutFormDescriptor(
        formSpec,
        showCheckbox = false,
        showCheckboxControlledFields = true
    )
    val userSelectableSave = LayoutFormDescriptor(
        formSpec,
        showCheckbox = true,
        showCheckboxControlledFields = false
    )

    if (!stripeIntent.paymentMethodTypes.contains(code)) {
        return null
    }

    return when (stripeIntent) {
        is PaymentIntent -> {
<<<<<<< HEAD
            if ((stripeIntent.isSetupFutureUsageSet())) {
                merchantRequestedSave
=======
            if (stripeIntent.isLpmLevelSetupFutureUsageSet(code)) {
                if (supportsPaymentIntentSfuSet(stripeIntent, config)) {
                    merchantRequestedSave
                } else {
                    null
                }
>>>>>>> 64761cd9
            } else {
                if (config?.customer != null) {
                    userSelectableSave
                } else {
                    oneTimeUse
                }
            }
        }
        is SetupIntent -> {
            merchantRequestedSave
        }
    }
}

/**
 * Get the LPMS that are supported when used as a Customer Saved LPM given
 * the intent.
 */
internal fun getSupportedSavedCustomerPMs(
    stripeIntent: StripeIntent?,
    config: PaymentSheet.Configuration?,
    lpmRepository: LpmRepository
) = stripeIntent?.paymentMethodTypes?.mapNotNull {
    lpmRepository.fromCode(it)
}?.filter { paymentMethod ->
    paymentMethod.supportsCustomerSavedPM() &&
        paymentMethod.getSpecWithFullfilledRequirements(stripeIntent, config) != null
} ?: emptyList()

/**
 * This will return a list of payment methods that have a supported form given
 * the [PaymentSheet.Configuration] and [StripeIntent].
 */
internal fun getPMsToAdd(
    stripeIntent: StripeIntent?,
    config: PaymentSheet.Configuration?,
    lpmRepository: LpmRepository
) = stripeIntent?.paymentMethodTypes?.mapNotNull {
    lpmRepository.fromCode(it)
}?.filter { supportedPaymentMethod ->
    supportedPaymentMethod.getSpecWithFullfilledRequirements(
        stripeIntent,
        config
    ) != null
}?.filterNot { supportedPaymentMethod ->
    stripeIntent.isLiveMode &&
        stripeIntent.unactivatedPaymentMethods.contains(supportedPaymentMethod.code)
} ?: emptyList()<|MERGE_RESOLUTION|>--- conflicted
+++ resolved
@@ -55,17 +55,8 @@
 
     return when (stripeIntent) {
         is PaymentIntent -> {
-<<<<<<< HEAD
-            if ((stripeIntent.isSetupFutureUsageSet())) {
+            if ((stripeIntent.isLpmLevelSetupFutureUsageSet(code))) {
                 merchantRequestedSave
-=======
-            if (stripeIntent.isLpmLevelSetupFutureUsageSet(code)) {
-                if (supportsPaymentIntentSfuSet(stripeIntent, config)) {
-                    merchantRequestedSave
-                } else {
-                    null
-                }
->>>>>>> 64761cd9
             } else {
                 if (config?.customer != null) {
                     userSelectableSave

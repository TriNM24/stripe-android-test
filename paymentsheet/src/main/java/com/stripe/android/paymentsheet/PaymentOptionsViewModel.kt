--- conflicted
+++ resolved
@@ -170,18 +170,10 @@
             stripeIntent.paymentMethodTypes.contains(PaymentMethod.Type.Link.code)
         ) {
             viewModelScope.launch {
-<<<<<<< HEAD
-                val accountStatus = linkLauncher.setup(
-                    configuration = createLinkConfiguration(stripeIntent),
-                    coroutineScope = this,
-                    savedStateHandle = savedStateHandle
-                )
-=======
                 val configuration = createLinkConfiguration(stripeIntent).also {
                     _linkConfiguration.value = it
                 }
                 val accountStatus = linkLauncher.getAccountStatusFlow(configuration).first()
->>>>>>> 06a3f2d7
                 when (accountStatus) {
                     AccountStatus.Verified,
                     AccountStatus.VerificationStarted,

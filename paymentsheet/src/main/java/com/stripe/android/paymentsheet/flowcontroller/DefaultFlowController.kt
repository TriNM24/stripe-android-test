--- conflicted
+++ resolved
@@ -475,19 +475,6 @@
                     it.ephemeralKeySecret
                 )?.email
             }
-<<<<<<< HEAD
-            val accountStatus = linkLauncher.setup(
-                configuration = LinkPaymentLauncher.Configuration(
-                    stripeIntent = initData.stripeIntent,
-                    merchantName = config.merchantDisplayName,
-                    customerEmail = customerEmail,
-                    customerPhone = customerPhone,
-                    customerName = config.defaultBillingDetails?.name,
-                    shippingValues = shippingAddress
-                ),
-                coroutineScope = lifecycleScope,
-                savedStateHandle = viewModel.savedStateHandle
-=======
             val linkConfig = LinkPaymentLauncher.Configuration(
                 stripeIntent = initData.stripeIntent,
                 merchantName = config.merchantDisplayName,
@@ -495,7 +482,6 @@
                 customerPhone = customerPhone,
                 customerName = config.defaultBillingDetails?.name,
                 shippingValues = shippingAddress
->>>>>>> 06a3f2d7
             )
             val accountStatus = linkLauncher.getAccountStatusFlow(linkConfig).first()
             // If a returning user is paying with a new card inline, launch Link to complete payment

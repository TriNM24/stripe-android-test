--- conflicted
+++ resolved
@@ -25,6 +25,7 @@
 import kotlinx.coroutines.flow.StateFlow
 import kotlinx.coroutines.flow.combine
 import kotlinx.coroutines.flow.filterNotNull
+import kotlinx.coroutines.flow.firstOrNull
 import kotlinx.coroutines.flow.flattenConcat
 import kotlinx.coroutines.flow.flowOf
 import kotlinx.coroutines.flow.map
@@ -136,31 +137,16 @@
             it?.hiddenIdentifiers ?: flowOf(emptyList())
         }.flattenConcat(),
         externalHiddenIdentifiers
-<<<<<<< HEAD
-    ) { cardBillingIdentifiers, externalHiddenIdentifiers ->
-        externalHiddenIdentifiers.plus(cardBillingIdentifiers)
-=======
     ) { showFutureUse, cardBillingIdentifiers, saveFutureUseIdentifiers ->
         val hiddenIdentifiers = saveFutureUseIdentifiers.plus(cardBillingIdentifiers)
-        // For hidden *section* identifiers, list of identifiers of elements in the section
-        val identifiers = sectionToFieldIdentifierMap
-            .filter { idControllerPair ->
-                hiddenIdentifiers.contains(idControllerPair.key)
-            }
-            .flatMap { sectionToSectionFieldEntry ->
-                sectionToSectionFieldEntry.value
-            }
 
         val saveForFutureUseElement = saveForFutureUseElement.firstOrNull()
         if (!showFutureUse && saveForFutureUseElement != null) {
             hiddenIdentifiers
-                .plus(identifiers)
                 .plus(saveForFutureUseElement.identifier)
         } else {
             hiddenIdentifiers
-                .plus(identifiers)
-        }
->>>>>>> e7addcd4
+        }
     }
 
     // Mandate is showing if it is an element of the form and it isn't hidden

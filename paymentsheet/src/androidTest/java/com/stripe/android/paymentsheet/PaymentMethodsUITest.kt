package com.stripe.android.paymentsheet

import androidx.compose.animation.ExperimentalAnimationApi
import androidx.compose.runtime.collectAsState
import androidx.compose.runtime.getValue
import androidx.compose.ui.test.SemanticsNodeInteraction
import androidx.compose.ui.test.assertIsDisplayed
import androidx.compose.ui.test.assertIsEnabled
import androidx.compose.ui.test.assertIsNotDisplayed
import androidx.compose.ui.test.assertIsNotEnabled
import androidx.compose.ui.test.assertWidthIsEqualTo
import androidx.compose.ui.test.hasTestTag
import androidx.compose.ui.test.junit4.createAndroidComposeRule
import androidx.compose.ui.test.onNodeWithTag
import androidx.compose.ui.test.performScrollToNode
import androidx.compose.ui.unit.dp
import androidx.test.ext.junit.runners.AndroidJUnit4
import androidx.test.platform.app.InstrumentationRegistry
import com.google.common.truth.Truth.assertThat
import com.stripe.android.ui.core.forms.resources.LpmRepository
import kotlinx.coroutines.flow.MutableStateFlow
import org.junit.Ignore
import org.junit.Rule
import org.junit.Test
import org.junit.runner.RunWith

@ExperimentalAnimationApi
@RunWith(AndroidJUnit4::class)
@Ignore
internal class PaymentMethodsUITest {
    @get:Rule
    val composeTestRule = createAndroidComposeRule<MainActivity>()

    private val bancontactTestTag by lazy {
        TEST_TAG_LIST + composeTestRule.activity.resources.getString(
            Bancontact.displayNameResource
        )
    }
    private val epsTestTag by lazy {
        TEST_TAG_LIST + composeTestRule.activity.resources.getString(
            Eps.displayNameResource
        )
    }

    @Test
    fun test() {
        composeTestRule.setContent {
            PaymentMethodsUI(
                paymentMethods = listOf(
                    Bancontact,
                    Sofort,
                    AfterpayClearpay,
                    Eps
                ),
                selectedIndex = 0,
                isEnabled = true,
                onItemSelectedListener = {}
            )
        }

        // Expect the value to be equal to the width of the screen
        // minus the left and right padding for each card
        // calculateViewWidth(
        //     composeTestRule.activity.resources.displayMetrics,
        //     paymentMethods.size
        // ) - (CARD_HORIZONTAL_PADDING.dp * 2)
        bancontact.assertWidthIsEqualTo(107.27273.dp)
    }

    @Test
    fun testUSBankAccount() {
        composeTestRule.setContent {
            PaymentMethodsUI(
                paymentMethods = listOf(
                    Bancontact,
                    Sofort,
                    AfterpayClearpay,
                    USBankAccount
                ),
                selectedIndex = 4,
                isEnabled = true,
                onItemSelectedListener = {}
            )
        }

        // Expect the value to be equal to the width of the screen
        // minus the left and right padding for each card
        // calculateViewWidth(
        //     composeTestRule.activity.resources.displayMetrics,
        //     paymentMethods.size
        // ) - (CARD_HORIZONTAL_PADDING.dp * 2)
        usBankAccount.assertWidthIsEqualTo(116.0.dp)
    }

    @Test
    fun testPmItemIsDisabledWhenListDisabled() {
        val enableListControl = MutableStateFlow(true)
        composeTestRule.setContent {
            val enabled by enableListControl.collectAsState(true)
            PaymentMethodsUI(
                paymentMethods = listOf(
                    Bancontact,
                    SepaDebit,
                    Sofort,
                    Ideal,
                    Eps
                ),
                selectedIndex = 0,
                isEnabled = enabled,
                onItemSelectedListener = {}
            )
        }

        bancontact.assertIsEnabled()

        enableListControl.value = false
        bancontact.assertIsNotEnabled()
    }

    @Test
    fun testScrollIsDisabledWhenListDisabled() {
        val enableListControl = MutableStateFlow(true)
        composeTestRule.setContent {
            val enabled by enableListControl.collectAsState(true)
            PaymentMethodsUI(
                paymentMethods = listOf(
                    Bancontact,
                    SepaDebit,
                    Sofort,
                    Ideal,
                    Eps
                ),
                selectedIndex = 0,
                isEnabled = enabled,
                onItemSelectedListener = {}
            )
        }

        // scroll to the EPS label, which is not currently in view, bancontact the first item
        // will no longer be in view
        bancontact.assertIsDisplayed()
        eps.assertDoesNotExist()
        paymentMethodList.performScrollToNode(hasTestTag(epsTestTag))
        bancontact.assertIsNotDisplayed()
        eps.assertIsDisplayed()
        eps.assertIsEnabled()

        // When we disable the list no longer scroll to the first item in the list
        enableListControl.value = false
        bancontact.assertExists()
        bancontact.assertIsNotDisplayed()
        paymentMethodList.assertScrollToListItemDisabled(bancontactTestTag)
        bancontact.assertIsNotDisplayed()
        eps.assertIsDisplayed()
        eps.assertIsNotEnabled()
    }

    /**
     * Disabling of scrolling will fail because it will not be able to find the node
     * in the scroll list.
     */
    private fun SemanticsNodeInteraction.assertScrollToListItemDisabled(testTag: String) {
        var errorMsg: String? = null
        try {
            this.performScrollToNode(
                hasTestTag(testTag)
            )
        } catch (e: AssertionError) {
            errorMsg = e.message
        }
        assertThat(errorMsg)
            .contains(
                "No node found that matches TestTag = '$testTag' in scrollable container"

            )
    }

    private val bancontact
        get() = composeTestRule.onNodeWithTag(
            TEST_TAG_LIST + composeTestRule.activity.resources.getString(
                Bancontact.displayNameResource
            )
        )

    private val eps
        get() = composeTestRule.onNodeWithTag(
            TEST_TAG_LIST + composeTestRule.activity.resources.getString(
                Eps.displayNameResource
            )
        )

    private val usBankAccount
        get() = composeTestRule.onNodeWithTag(
            TEST_TAG_LIST + composeTestRule.activity.resources.getString(
                USBankAccount.displayNameResource
            )
        )

    private val paymentMethodList
        get() = composeTestRule.onNodeWithTag(TEST_TAG_LIST)

    companion object {
        val lpmRepository =
<<<<<<< HEAD
            LpmRepository(LpmRepository.LpmRepositoryArguments(
                InstrumentationRegistry.getInstrumentation().targetContext.resources))
=======
            LpmRepository(
                LpmRepository.LpmRepositoryArguments(
                    InstrumentationRegistry.getInstrumentation().targetContext.resources
                )
            )
>>>>>>> 8e777d3d
        val USBankAccount = lpmRepository.fromCode("us_bank_account")!!
        val Eps = lpmRepository.fromCode("eps")!!
        val Sofort = lpmRepository.fromCode("sofort")!!
        val Ideal = lpmRepository.fromCode("ideal")!!
        val Bancontact = lpmRepository.fromCode("bancontact")!!
        val SepaDebit = lpmRepository.fromCode("sepa_debit")!!
        val AfterpayClearpay = lpmRepository.fromCode("afterpay_clearpay")!!
    }
}<|MERGE_RESOLUTION|>--- conflicted
+++ resolved
@@ -201,16 +201,11 @@
 
     companion object {
         val lpmRepository =
-<<<<<<< HEAD
-            LpmRepository(LpmRepository.LpmRepositoryArguments(
-                InstrumentationRegistry.getInstrumentation().targetContext.resources))
-=======
             LpmRepository(
                 LpmRepository.LpmRepositoryArguments(
                     InstrumentationRegistry.getInstrumentation().targetContext.resources
                 )
             )
->>>>>>> 8e777d3d
         val USBankAccount = lpmRepository.fromCode("us_bank_account")!!
         val Eps = lpmRepository.fromCode("eps")!!
         val Sofort = lpmRepository.fromCode("sofort")!!

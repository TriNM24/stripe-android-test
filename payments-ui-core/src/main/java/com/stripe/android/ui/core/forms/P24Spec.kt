package com.stripe.android.ui.core.forms

import androidx.annotation.RestrictTo
import com.stripe.android.ui.core.R
import com.stripe.android.ui.core.elements.DropdownItemSpec
import com.stripe.android.ui.core.elements.DropdownSpec
import com.stripe.android.ui.core.elements.EmailSpec
import com.stripe.android.ui.core.elements.IdentifierSpec
import com.stripe.android.ui.core.elements.LayoutSpec
<<<<<<< HEAD
import com.stripe.android.ui.core.elements.NameSpec
import com.stripe.android.ui.core.elements.SupportedBankType

=======
import com.stripe.android.ui.core.elements.SectionSpec
import com.stripe.android.ui.core.elements.SimpleTextSpec

internal val p24NameSection = SectionSpec(
    IdentifierSpec.Generic("name_section"),
    SimpleTextSpec.NAME
)
internal val p24EmailSection = SectionSpec(
    IdentifierSpec.Generic("email_section"),
    EmailSpec
)
internal val p24BankSection =
    SectionSpec(
        IdentifierSpec.Generic("bank_section"),
        DropdownSpec(
            IdentifierSpec.Generic("p24[bank]"),
            R.string.p24_bank,
            listOf(
                DropdownItemSpec(
                    api_value = "alior_bank",
                    display_text = "Alior Bank"
                ),
                DropdownItemSpec(
                    api_value = "bank_millennium",
                    display_text = "Bank Millenium"
                ),
                DropdownItemSpec(
                    api_value = "bank_nowy_bfg_sa",
                    display_text = "Bank Nowy BFG S.A."
                ),
                DropdownItemSpec(
                    api_value = "bank_pekao_sa",
                    display_text = "Bank PEKAO S.A"
                ),
                DropdownItemSpec(
                    api_value = "banki_spbdzielcze",
                    display_text = "Bank spółdzielczy"
                ),
                DropdownItemSpec(
                    api_value = "blik",
                    display_text = "BLIK"
                ),
                DropdownItemSpec(
                    api_value = "bnp_paribas",
                    display_text = "BNP Paribas"
                ),
                DropdownItemSpec(
                    api_value = "boz",
                    display_text = "BOZ"
                ),
                DropdownItemSpec(
                    api_value = "citi_handlowy",
                    display_text = "CitiHandlowy"
                ),
                DropdownItemSpec(
                    api_value = "credit_agricole",
                    display_text = "Credit Agricole"
                ),
                DropdownItemSpec(
                    api_value = "etransfer_pocztowy24",
                    display_text = "e-Transfer Pocztowy24"
                ),
                DropdownItemSpec(
                    api_value = "getin_bank",
                    display_text = "Getin Bank"
                ),
                DropdownItemSpec(
                    api_value = "ideabank",
                    display_text = "IdeaBank"
                ),
                DropdownItemSpec(
                    api_value = "ing",
                    display_text = "ING"
                ),
                DropdownItemSpec(
                    api_value = "inteligo",
                    display_text = "inteligo"
                ),
                DropdownItemSpec(
                    api_value = "mbank_mtransfer",
                    display_text = "mBank"
                ),
                DropdownItemSpec(
                    api_value = "nest_przelew",
                    display_text = "Nest Przelew"
                ),
                DropdownItemSpec(
                    api_value = "noble_pay",
                    display_text = "Noble Pay"
                ),
                DropdownItemSpec(
                    api_value = "pbac_z_ipko",
                    display_text = "PBac z iPKO (PKO+BP"
                ),
                DropdownItemSpec(
                    api_value = "plus_bank",
                    display_text = "Plus Bank"
                ),
                DropdownItemSpec(
                    api_value = "santander_przelew24",
                    display_text = "Santander"
                ),
                DropdownItemSpec(
                    api_value = "toyota_bank",
                    display_text = "Toyota Bank"
                ),
                DropdownItemSpec(
                    api_value = "volkswagen_bank",
                    display_text = "Volkswagen Bank"
                ),
                DropdownItemSpec(
                    api_value = null,
                    display_text = "Other"
                )
            )
        )
    )

>>>>>>> f3cbd1ec
@RestrictTo(RestrictTo.Scope.LIBRARY_GROUP)
val P24Form = LayoutSpec.create(
    NameSpec(),
    EmailSpec(),
    BankDropdownSpec(
        IdentifierSpec.Generic("p24[bank]"),
        R.string.p24_bank,
        SupportedBankType.P24
    )
)<|MERGE_RESOLUTION|>--- conflicted
+++ resolved
@@ -7,137 +7,112 @@
 import com.stripe.android.ui.core.elements.EmailSpec
 import com.stripe.android.ui.core.elements.IdentifierSpec
 import com.stripe.android.ui.core.elements.LayoutSpec
-<<<<<<< HEAD
 import com.stripe.android.ui.core.elements.NameSpec
-import com.stripe.android.ui.core.elements.SupportedBankType
 
-=======
-import com.stripe.android.ui.core.elements.SectionSpec
-import com.stripe.android.ui.core.elements.SimpleTextSpec
-
-internal val p24NameSection = SectionSpec(
-    IdentifierSpec.Generic("name_section"),
-    SimpleTextSpec.NAME
-)
-internal val p24EmailSection = SectionSpec(
-    IdentifierSpec.Generic("email_section"),
-    EmailSpec
-)
-internal val p24BankSection =
-    SectionSpec(
-        IdentifierSpec.Generic("bank_section"),
-        DropdownSpec(
-            IdentifierSpec.Generic("p24[bank]"),
-            R.string.p24_bank,
-            listOf(
-                DropdownItemSpec(
-                    api_value = "alior_bank",
-                    display_text = "Alior Bank"
-                ),
-                DropdownItemSpec(
-                    api_value = "bank_millennium",
-                    display_text = "Bank Millenium"
-                ),
-                DropdownItemSpec(
-                    api_value = "bank_nowy_bfg_sa",
-                    display_text = "Bank Nowy BFG S.A."
-                ),
-                DropdownItemSpec(
-                    api_value = "bank_pekao_sa",
-                    display_text = "Bank PEKAO S.A"
-                ),
-                DropdownItemSpec(
-                    api_value = "banki_spbdzielcze",
-                    display_text = "Bank spółdzielczy"
-                ),
-                DropdownItemSpec(
-                    api_value = "blik",
-                    display_text = "BLIK"
-                ),
-                DropdownItemSpec(
-                    api_value = "bnp_paribas",
-                    display_text = "BNP Paribas"
-                ),
-                DropdownItemSpec(
-                    api_value = "boz",
-                    display_text = "BOZ"
-                ),
-                DropdownItemSpec(
-                    api_value = "citi_handlowy",
-                    display_text = "CitiHandlowy"
-                ),
-                DropdownItemSpec(
-                    api_value = "credit_agricole",
-                    display_text = "Credit Agricole"
-                ),
-                DropdownItemSpec(
-                    api_value = "etransfer_pocztowy24",
-                    display_text = "e-Transfer Pocztowy24"
-                ),
-                DropdownItemSpec(
-                    api_value = "getin_bank",
-                    display_text = "Getin Bank"
-                ),
-                DropdownItemSpec(
-                    api_value = "ideabank",
-                    display_text = "IdeaBank"
-                ),
-                DropdownItemSpec(
-                    api_value = "ing",
-                    display_text = "ING"
-                ),
-                DropdownItemSpec(
-                    api_value = "inteligo",
-                    display_text = "inteligo"
-                ),
-                DropdownItemSpec(
-                    api_value = "mbank_mtransfer",
-                    display_text = "mBank"
-                ),
-                DropdownItemSpec(
-                    api_value = "nest_przelew",
-                    display_text = "Nest Przelew"
-                ),
-                DropdownItemSpec(
-                    api_value = "noble_pay",
-                    display_text = "Noble Pay"
-                ),
-                DropdownItemSpec(
-                    api_value = "pbac_z_ipko",
-                    display_text = "PBac z iPKO (PKO+BP"
-                ),
-                DropdownItemSpec(
-                    api_value = "plus_bank",
-                    display_text = "Plus Bank"
-                ),
-                DropdownItemSpec(
-                    api_value = "santander_przelew24",
-                    display_text = "Santander"
-                ),
-                DropdownItemSpec(
-                    api_value = "toyota_bank",
-                    display_text = "Toyota Bank"
-                ),
-                DropdownItemSpec(
-                    api_value = "volkswagen_bank",
-                    display_text = "Volkswagen Bank"
-                ),
-                DropdownItemSpec(
-                    api_value = null,
-                    display_text = "Other"
-                )
-            )
-        )
-    )
-
->>>>>>> f3cbd1ec
 @RestrictTo(RestrictTo.Scope.LIBRARY_GROUP)
 val P24Form = LayoutSpec.create(
     NameSpec(),
     EmailSpec(),
-    BankDropdownSpec(
+    DropdownSpec(
         IdentifierSpec.Generic("p24[bank]"),
         R.string.p24_bank,
-        SupportedBankType.P24
+        listOf(
+            DropdownItemSpec(
+                api_value = "alior_bank",
+                display_text = "Alior Bank"
+            ),
+            DropdownItemSpec(
+                api_value = "bank_millennium",
+                display_text = "Bank Millenium"
+            ),
+            DropdownItemSpec(
+                api_value = "bank_nowy_bfg_sa",
+                display_text = "Bank Nowy BFG S.A."
+            ),
+            DropdownItemSpec(
+                api_value = "bank_pekao_sa",
+                display_text = "Bank PEKAO S.A"
+            ),
+            DropdownItemSpec(
+                api_value = "banki_spbdzielcze",
+                display_text = "Bank spółdzielczy"
+            ),
+            DropdownItemSpec(
+                api_value = "blik",
+                display_text = "BLIK"
+            ),
+            DropdownItemSpec(
+                api_value = "bnp_paribas",
+                display_text = "BNP Paribas"
+            ),
+            DropdownItemSpec(
+                api_value = "boz",
+                display_text = "BOZ"
+            ),
+            DropdownItemSpec(
+                api_value = "citi_handlowy",
+                display_text = "CitiHandlowy"
+            ),
+            DropdownItemSpec(
+                api_value = "credit_agricole",
+                display_text = "Credit Agricole"
+            ),
+            DropdownItemSpec(
+                api_value = "etransfer_pocztowy24",
+                display_text = "e-Transfer Pocztowy24"
+            ),
+            DropdownItemSpec(
+                api_value = "getin_bank",
+                display_text = "Getin Bank"
+            ),
+            DropdownItemSpec(
+                api_value = "ideabank",
+                display_text = "IdeaBank"
+            ),
+            DropdownItemSpec(
+                api_value = "ing",
+                display_text = "ING"
+            ),
+            DropdownItemSpec(
+                api_value = "inteligo",
+                display_text = "inteligo"
+            ),
+            DropdownItemSpec(
+                api_value = "mbank_mtransfer",
+                display_text = "mBank"
+            ),
+            DropdownItemSpec(
+                api_value = "nest_przelew",
+                display_text = "Nest Przelew"
+            ),
+            DropdownItemSpec(
+                api_value = "noble_pay",
+                display_text = "Noble Pay"
+            ),
+            DropdownItemSpec(
+                api_value = "pbac_z_ipko",
+                display_text = "PBac z iPKO (PKO+BP"
+            ),
+            DropdownItemSpec(
+                api_value = "plus_bank",
+                display_text = "Plus Bank"
+            ),
+            DropdownItemSpec(
+                api_value = "santander_przelew24",
+                display_text = "Santander"
+            ),
+            DropdownItemSpec(
+                api_value = "toyota_bank",
+                display_text = "Toyota Bank"
+            ),
+            DropdownItemSpec(
+                api_value = "volkswagen_bank",
+                display_text = "Volkswagen Bank"
+            ),
+            DropdownItemSpec(
+                api_value = null,
+                display_text = "Other"
+            )
+        )
     )
 )
--- conflicted
+++ resolved
@@ -14,14 +14,9 @@
  */
 @RestrictTo(RestrictTo.Scope.LIBRARY_GROUP)
 @Serializable(with = FormItemSpecSerializer::class)
-<<<<<<< HEAD
-sealed class FormItemSpec : Parcelable {
-    abstract val api_path: IdentifierSpec
-=======
 sealed class FormItemSpec {
     @SerialName("api_path")
     abstract val apiPath: IdentifierSpec
->>>>>>> 23b37ce6
 
     internal fun createSectionElement(
         sectionFieldElement: SectionFieldElement,

package com.stripe.android.ui.core.forms

import android.content.Context
import com.stripe.android.ui.core.Amount
import com.stripe.android.ui.core.elements.AddressSpec
import com.stripe.android.ui.core.elements.AffirmTextSpec
import com.stripe.android.ui.core.elements.AfterpayClearpayTextSpec
import com.stripe.android.ui.core.elements.AuBankAccountNumberSpec
import com.stripe.android.ui.core.elements.AuBecsDebitMandateTextSpec
<<<<<<< HEAD
import com.stripe.android.ui.core.elements.BankDropdownSpec
=======
>>>>>>> f3cbd1ec
import com.stripe.android.ui.core.elements.BsbSpec
import com.stripe.android.ui.core.elements.CardBillingSpec
import com.stripe.android.ui.core.elements.CardDetailsSectionSpec
import com.stripe.android.ui.core.elements.CountrySpec
import com.stripe.android.ui.core.elements.DropdownSpec
import com.stripe.android.ui.core.elements.EmailSpec
import com.stripe.android.ui.core.elements.EmptyFormElement
import com.stripe.android.ui.core.elements.EmptyFormSpec
import com.stripe.android.ui.core.elements.FormElement
import com.stripe.android.ui.core.elements.FormItemSpec
import com.stripe.android.ui.core.elements.IbanSpec
import com.stripe.android.ui.core.elements.IdentifierSpec
import com.stripe.android.ui.core.elements.KlarnaCountrySpec
import com.stripe.android.ui.core.elements.LayoutSpec
import com.stripe.android.ui.core.elements.MandateTextSpec
import com.stripe.android.ui.core.elements.NameSpec
import com.stripe.android.ui.core.elements.OTPSpec
import com.stripe.android.ui.core.elements.SaveForFutureUseSpec
import com.stripe.android.ui.core.elements.SimpleTextSpec
import com.stripe.android.ui.core.elements.StaticTextSpec
import com.stripe.android.ui.core.forms.resources.ResourceRepository

/**
 * Transform a [LayoutSpec] data object into an Element, which
 * has a controller and identifier.  With only a single field in a section the section
 * controller will be a pass through the field controller.
 */
class TransformSpecToElements(
    private val resourceRepository: ResourceRepository,
    private val initialValues: Map<IdentifierSpec, String?>,
    private val amount: Amount?,
    private val saveForFutureUseInitialValue: Boolean,
    private val merchantName: String,
    private val context: Context
) {
    fun transform(
        list: List<FormItemSpec>,
    ): List<FormElement> =
        list.map {
            when (it) {
                is SaveForFutureUseSpec -> it.transform(
                    saveForFutureUseInitialValue,
                    merchantName
                )
<<<<<<< HEAD
=======
                is SectionSpec -> it.transform(
                    initialValues,
                    amount?.currencyCode,
                    resourceRepository.getAddressRepository()
                )
>>>>>>> f3cbd1ec
                is StaticTextSpec -> it.transform()
                is MandateTextSpec -> it.transform(merchantName)
                is AfterpayClearpayTextSpec ->
                    it.transform(requireNotNull(amount))
                is AffirmTextSpec ->
                    it.transform()
                is EmptyFormSpec -> EmptyFormElement()
                is AuBecsDebitMandateTextSpec -> it.transform(merchantName)
                is CardDetailsSectionSpec -> it.transform(context, initialValues)
                is BsbSpec -> it.transform(initialValues)
                is OTPSpec -> it.transform()
<<<<<<< HEAD
=======
            }
        }

    private fun SectionSpec.transform(
        initialValues: Map<IdentifierSpec, String?>,
        currencyCode: String?,
        addressRepository: AddressFieldElementRepository
    ): SectionElement {
        val fieldElements = this.fields.transform(
            initialValues,
            currencyCode,
            addressRepository
        )

        // The controller of the section element will be the same as the field element
        // as there is only a single field in a section
        return SectionElement(
            this.api_path,
            fieldElements,
            SectionController(
                this.title,
                fieldElements.map { it.sectionFieldErrorController() }
            )
        )
    }

    /**
     * This function will transform a list of specs into a list of elements
     */
    private fun List<SectionFieldSpec>.transform(
        initialValues: Map<IdentifierSpec, String?>,
        currencyCode: String?,
        addressRepository: AddressFieldElementRepository
    ) =
        this.map {
            when (it) {
>>>>>>> f3cbd1ec
                is EmailSpec -> it.transform(initialValues)
                is NameSpec -> it.transform(initialValues)
                is AuBankAccountNumberSpec -> it.transform(initialValues)
                is IbanSpec -> it.transform(initialValues)
<<<<<<< HEAD
                is KlarnaCountrySpec -> it.transform(
                    amount?.currencyCode,
                    initialValues
=======
                is DropdownSpec -> it.transform(initialValues[it.identifier])
                is SimpleTextSpec -> it.transform(initialValues)
                is AddressSpec -> it.transform(
                    initialValues,
                    addressRepository
>>>>>>> f3cbd1ec
                )
                is CountrySpec -> it.transform(
                    initialValues
                )
                is CardBillingSpec -> it.transform(
                    resourceRepository.getAddressRepository(),
                    initialValues
                )
                is AddressSpec -> it.transform(
                    initialValues,
                    resourceRepository.getAddressRepository()
                )
                is BankDropdownSpec -> it.transform(
                    resourceRepository.getBankRepository(),
                    initialValues[it.api_path]
                )
                is SimpleTextSpec -> it.transform(initialValues)
            }
        }
}<|MERGE_RESOLUTION|>--- conflicted
+++ resolved
@@ -7,10 +7,6 @@
 import com.stripe.android.ui.core.elements.AfterpayClearpayTextSpec
 import com.stripe.android.ui.core.elements.AuBankAccountNumberSpec
 import com.stripe.android.ui.core.elements.AuBecsDebitMandateTextSpec
-<<<<<<< HEAD
-import com.stripe.android.ui.core.elements.BankDropdownSpec
-=======
->>>>>>> f3cbd1ec
 import com.stripe.android.ui.core.elements.BsbSpec
 import com.stripe.android.ui.core.elements.CardBillingSpec
 import com.stripe.android.ui.core.elements.CardDetailsSectionSpec
@@ -55,14 +51,6 @@
                     saveForFutureUseInitialValue,
                     merchantName
                 )
-<<<<<<< HEAD
-=======
-                is SectionSpec -> it.transform(
-                    initialValues,
-                    amount?.currencyCode,
-                    resourceRepository.getAddressRepository()
-                )
->>>>>>> f3cbd1ec
                 is StaticTextSpec -> it.transform()
                 is MandateTextSpec -> it.transform(merchantName)
                 is AfterpayClearpayTextSpec ->
@@ -74,60 +62,19 @@
                 is CardDetailsSectionSpec -> it.transform(context, initialValues)
                 is BsbSpec -> it.transform(initialValues)
                 is OTPSpec -> it.transform()
-<<<<<<< HEAD
-=======
-            }
-        }
-
-    private fun SectionSpec.transform(
-        initialValues: Map<IdentifierSpec, String?>,
-        currencyCode: String?,
-        addressRepository: AddressFieldElementRepository
-    ): SectionElement {
-        val fieldElements = this.fields.transform(
-            initialValues,
-            currencyCode,
-            addressRepository
-        )
-
-        // The controller of the section element will be the same as the field element
-        // as there is only a single field in a section
-        return SectionElement(
-            this.api_path,
-            fieldElements,
-            SectionController(
-                this.title,
-                fieldElements.map { it.sectionFieldErrorController() }
-            )
-        )
-    }
-
-    /**
-     * This function will transform a list of specs into a list of elements
-     */
-    private fun List<SectionFieldSpec>.transform(
-        initialValues: Map<IdentifierSpec, String?>,
-        currencyCode: String?,
-        addressRepository: AddressFieldElementRepository
-    ) =
-        this.map {
-            when (it) {
->>>>>>> f3cbd1ec
                 is EmailSpec -> it.transform(initialValues)
                 is NameSpec -> it.transform(initialValues)
                 is AuBankAccountNumberSpec -> it.transform(initialValues)
                 is IbanSpec -> it.transform(initialValues)
-<<<<<<< HEAD
                 is KlarnaCountrySpec -> it.transform(
                     amount?.currencyCode,
                     initialValues
-=======
-                is DropdownSpec -> it.transform(initialValues[it.identifier])
+                )
+                is DropdownSpec -> it.transform(initialValues)
                 is SimpleTextSpec -> it.transform(initialValues)
                 is AddressSpec -> it.transform(
                     initialValues,
-                    addressRepository
->>>>>>> f3cbd1ec
+                    resourceRepository.getAddressRepository()
                 )
                 is CountrySpec -> it.transform(
                     initialValues
@@ -140,10 +87,6 @@
                     initialValues,
                     resourceRepository.getAddressRepository()
                 )
-                is BankDropdownSpec -> it.transform(
-                    resourceRepository.getBankRepository(),
-                    initialValues[it.api_path]
-                )
                 is SimpleTextSpec -> it.transform(initialValues)
             }
         }

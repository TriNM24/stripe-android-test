package com.stripe.android.ui.core.elements

import androidx.annotation.RestrictTo

/**
 * This is a data representation of the layout of UI fields on the screen.
 */
@Suppress("DataClassPrivateConstructor")
@RestrictTo(RestrictTo.Scope.LIBRARY_GROUP)
<<<<<<< HEAD
data class LayoutSpec constructor(val items: List<FormItemSpec>) {
=======
@Parcelize
data class LayoutSpec constructor(val items: List<FormItemSpec>) : Parcelable {
>>>>>>> 4dbe27ae
    companion object {
        fun create(vararg item: FormItemSpec) = LayoutSpec(item.toList())

        // Used for forms that have no elements (i.e. card because it is not supported
        // by compose form)
        fun create() = LayoutSpec(listOf(EmptyFormSpec))
    }
}<|MERGE_RESOLUTION|>--- conflicted
+++ resolved
@@ -1,18 +1,16 @@
 package com.stripe.android.ui.core.elements
 
+import android.os.Parcelable
 import androidx.annotation.RestrictTo
+import kotlinx.parcelize.Parcelize
 
 /**
  * This is a data representation of the layout of UI fields on the screen.
  */
 @Suppress("DataClassPrivateConstructor")
 @RestrictTo(RestrictTo.Scope.LIBRARY_GROUP)
-<<<<<<< HEAD
-data class LayoutSpec constructor(val items: List<FormItemSpec>) {
-=======
 @Parcelize
 data class LayoutSpec constructor(val items: List<FormItemSpec>) : Parcelable {
->>>>>>> 4dbe27ae
     companion object {
         fun create(vararg item: FormItemSpec) = LayoutSpec(item.toList())
 

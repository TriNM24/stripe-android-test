package com.stripe.android.ui.core.elements

import kotlinx.serialization.SerialName
import kotlinx.serialization.Serializable

@Serializable
internal data class SharedDataSpec(
    @SerialName("type")
    val type: String,

    /** Ignored by the SDK */
    @SerialName("async")
    val async: Boolean = false,

    // If a form is empty, it must still have an EmptyFormSpec
    // field to get the form into a complete state (i.e. PayPal).
    @SerialName("fields")
<<<<<<< HEAD
    val fields: List<FormItemSpec> = listOf(EmptyFormSpec),

    @SerialName("next_action_spec")
    val nextActionSpec: NextActionSpec?
=======
    val fields: ArrayList<FormItemSpec> = arrayListOf(EmptyFormSpec)
>>>>>>> a0894814
)<|MERGE_RESOLUTION|>--- conflicted
+++ resolved
@@ -15,12 +15,8 @@
     // If a form is empty, it must still have an EmptyFormSpec
     // field to get the form into a complete state (i.e. PayPal).
     @SerialName("fields")
-<<<<<<< HEAD
-    val fields: List<FormItemSpec> = listOf(EmptyFormSpec),
+    val fields: ArrayList<FormItemSpec> = arrayListOf(EmptyFormSpec),
 
     @SerialName("next_action_spec")
     val nextActionSpec: NextActionSpec?
-=======
-    val fields: ArrayList<FormItemSpec> = arrayListOf(EmptyFormSpec)
->>>>>>> a0894814
 )
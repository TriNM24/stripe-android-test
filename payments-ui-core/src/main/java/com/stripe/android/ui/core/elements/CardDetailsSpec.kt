--- conflicted
+++ resolved
@@ -5,7 +5,7 @@
 import kotlinx.parcelize.Parcelize
 
 @Parcelize
-<<<<<<< HEAD
+@RestrictTo(RestrictTo.Scope.LIBRARY_GROUP_PREFIX)
 internal object CardDetailsSpec : SectionFieldSpec(IdentifierSpec.Generic("card_details")) {
     fun transform(
         context: Context,
@@ -14,11 +14,5 @@
         IdentifierSpec.Generic("credit_detail"),
         context,
         initialValues
-=======
-@RestrictTo(RestrictTo.Scope.LIBRARY_GROUP_PREFIX)
-object CardDetailsSpec : SectionFieldSpec(IdentifierSpec.Generic("card_details")) {
-    fun transform(context: Context): SectionFieldElement = CardDetailsElement(
-        IdentifierSpec.Generic("credit_detail"), context
->>>>>>> 628e0058
     )
 }
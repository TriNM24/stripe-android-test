--- conflicted
+++ resolved
@@ -38,7 +38,6 @@
 import com.stripe.android.ui.core.elements.SharedDataSpec
 import com.stripe.android.ui.core.elements.transform
 import java.io.InputStream
-import java.util.UUID
 import java.util.concurrent.CountDownLatch
 import java.util.concurrent.TimeUnit
 import javax.inject.Inject
@@ -56,7 +55,6 @@
 @Singleton
 @RestrictTo(RestrictTo.Scope.LIBRARY_GROUP)
 class LpmRepository constructor(
-<<<<<<< HEAD
     val resources: Resources?,
     private val isFinancialConnectionsAvailable: IsFinancialConnectionsAvailable =
         DefaultIsFinancialConnectionsAvailable(),
@@ -64,7 +62,6 @@
     private val lpmPostConfirmData: LuxePostConfirmActionRepository =
         LuxePostConfirmActionRepository()
 ) {
-
     @Inject
     constructor(resources: Resources?) : this(
         resources,
@@ -73,13 +70,6 @@
         LuxePostConfirmActionRepository()
     )
 
-=======
-    private val arguments: LpmRepositoryArguments,
-    private val lpmInitialFormData: LpmInitialFormData = LpmInitialFormData.Instance,
-    private val lpmPostConfirmData: LuxePostConfirmActionRepository = LuxePostConfirmActionRepository.Instance
-) {
-
->>>>>>> 64761cd9
     private val lpmSerializer = LpmSerializer()
     private val serverInitializedLatch = CountDownLatch(1)
     var serverSpecLoadingState: ServerSpecState = ServerSpecState.Uninitialized
@@ -119,8 +109,6 @@
         serverLpmSpecs: String?
     ) = internalUpdate(expectedLpms, serverLpmSpecs, true)
 
-    private val uuid = UUID.randomUUID().leastSignificantBits
-
     /**
      * Will add the server specs to the repository and load the ones from disk if
      * server is not parseable.
@@ -130,8 +118,6 @@
         serverLpmSpecs: String?,
         force: Boolean = false
     ) {
-        Log.e("MLB", "internal update: $uuid")
-
         val newSpecsToLoad =
             expectedLpms.firstOrNull { !lpmInitialFormData.containsKey(it) } != null
 
@@ -186,7 +172,7 @@
         val parsedSharedData = lpms
             ?.filter { exposedPaymentMethods.contains(it.type) }
             ?.filterNot {
-                !arguments.isFinancialConnectionsAvailable() &&
+                !isFinancialConnectionsAvailable() &&
                     it.type == PaymentMethod.Type.USBankAccount.code
             }
 
@@ -200,16 +186,6 @@
                 )
             }
 
-<<<<<<< HEAD
-        parsedSupportedPaymentMethod?.removeAll {
-            !isFinancialConnectionsAvailable() &&
-                it.code == PaymentMethod.Type.USBankAccount.code
-        }
-
-        lpmInitialFormData.putAll(
-            parsedSupportedPaymentMethod?.associateBy { it.code } ?: emptyMap()
-        )
-=======
         // Here nextActionSpec if null will convert to an explicit internal next action and status.
         parsedSharedData
             ?.associate { it.type to it.nextActionSpec.transform() }
@@ -218,7 +194,6 @@
                     it
                 )
             }
->>>>>>> 64761cd9
     }
 
     private fun parseLpms(inputStream: InputStream?) =

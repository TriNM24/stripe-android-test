--- conflicted
+++ resolved
@@ -64,18 +64,7 @@
 
     fun isLoaded() = serverInitializedLatch.count == 0L
 
-<<<<<<< HEAD
-    fun waitUntilLoaded(): Boolean {
-        var timeoutSeconds = 10
-        while (!isLoaded() && timeoutSeconds > 0) {
-            TimeUnit.SECONDS.sleep(1)
-            timeoutSeconds--
-        }
-        return isLoaded()
-    }
-=======
     fun waitUntilLoaded() = serverInitializedLatch.await(20, TimeUnit.SECONDS)
->>>>>>> 72cb2c87
 
     /**
      * This method will read the expected LPMs and their specs as two separate parameters.

--- conflicted
+++ resolved
@@ -55,21 +55,13 @@
  */
 @Singleton
 @RestrictTo(RestrictTo.Scope.LIBRARY_GROUP)
-<<<<<<< HEAD
 class LpmRepository @Inject constructor(
     val resources: Resources?
 ) {
     private val isFinancialConnectionsAvailable: IsFinancialConnectionsAvailable =
         DefaultIsFinancialConnectionsAvailable()
     private val lpmInitialFormData: LpmInitialFormData = LpmInitialFormData()
-=======
-class LpmRepository constructor(
-    private val arguments: LpmRepositoryArguments,
-    private val lpmInitialFormData: LpmInitialFormData = LpmInitialFormData.Instance,
     private val lpmPostConfirmData: LuxePostConfirmActionRepository = LuxePostConfirmActionRepository.Instance
-) {
-
->>>>>>> 5f83a85d
     private val lpmSerializer = LpmSerializer()
     private val serverInitializedLatch = CountDownLatch(1)
     var serverSpecLoadingState: ServerSpecState = ServerSpecState.Uninitialized
@@ -173,24 +165,12 @@
         parseLpms(resources?.assets?.open("lpms.json"))
 
     private fun update(lpms: List<SharedDataSpec>?) {
-        val parsedSharedData = lpms
+        // By mapNotNull we will not accept any LPMs that are not known by the platform.
+        val parsedSupportedPaymentMethod = lpms
             ?.filter { exposedPaymentMethods.contains(it.type) }
-            ?.filterNot {
-                !arguments.isFinancialConnectionsAvailable() &&
-                    it.type == PaymentMethod.Type.USBankAccount.code
-            }
-
-        // By mapNotNull we will not accept any LPMs that are not known by the platform.
-        parsedSharedData
             ?.mapNotNull { convertToSupportedPaymentMethod(it) }
             ?.toMutableList()
-            ?.let {
-                lpmInitialFormData.putAll(
-                    it.associateBy { it.code }
-                )
-            }
-
-<<<<<<< HEAD
+
         parsedSupportedPaymentMethod?.removeAll {
             !isFinancialConnectionsAvailable() &&
                 it.code == PaymentMethod.Type.USBankAccount.code
@@ -199,16 +179,6 @@
         lpmInitialFormData.putAll(
             parsedSupportedPaymentMethod?.associateBy { it.code } ?: emptyMap()
         )
-=======
-        // Here nextActionSpec if null will convert to an explicit internal next action and status.
-        parsedSharedData
-            ?.associate { it.type to it.nextActionSpec.transform() }
-            ?.let {
-                lpmPostConfirmData.update(
-                    it
-                )
-            }
->>>>>>> 5f83a85d
     }
 
     private fun parseLpms(inputStream: InputStream?) =

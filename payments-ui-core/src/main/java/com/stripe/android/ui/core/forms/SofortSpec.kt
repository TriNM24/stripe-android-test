package com.stripe.android.ui.core.forms

import androidx.annotation.RestrictTo
import com.stripe.android.ui.core.elements.CountrySpec
import com.stripe.android.ui.core.elements.IdentifierSpec
import com.stripe.android.ui.core.elements.LayoutSpec
import com.stripe.android.ui.core.elements.SectionSpec
<<<<<<< HEAD
import com.stripe.android.ui.core.elements.billingParams

internal val sofortParams: MutableMap<String, Any?> = mutableMapOf(
    "country" to null,
)

@RestrictTo(RestrictTo.Scope.LIBRARY_GROUP)
val SofortParamKey: MutableMap<String, Any?> = mutableMapOf(
    "type" to "sofort",
    "billing_details" to billingParams,
    "sofort" to sofortParams
)
=======
import com.stripe.android.ui.core.elements.SimpleTextSpec
>>>>>>> b5afd4bf

internal val sofortCountrySection =
    SectionSpec(
        IdentifierSpec.Generic("country_section"),
        CountrySpec(setOf("AT", "BE", "DE", "ES", "IT", "NL"))
    )

@RestrictTo(RestrictTo.Scope.LIBRARY_GROUP)
val SofortForm = LayoutSpec.create(
    sofortCountrySection,
)<|MERGE_RESOLUTION|>--- conflicted
+++ resolved
@@ -5,29 +5,13 @@
 import com.stripe.android.ui.core.elements.IdentifierSpec
 import com.stripe.android.ui.core.elements.LayoutSpec
 import com.stripe.android.ui.core.elements.SectionSpec
-<<<<<<< HEAD
-import com.stripe.android.ui.core.elements.billingParams
-
-internal val sofortParams: MutableMap<String, Any?> = mutableMapOf(
-    "country" to null,
-)
-
-@RestrictTo(RestrictTo.Scope.LIBRARY_GROUP)
-val SofortParamKey: MutableMap<String, Any?> = mutableMapOf(
-    "type" to "sofort",
-    "billing_details" to billingParams,
-    "sofort" to sofortParams
-)
-=======
 import com.stripe.android.ui.core.elements.SimpleTextSpec
->>>>>>> b5afd4bf
 
 internal val sofortCountrySection =
     SectionSpec(
         IdentifierSpec.Generic("country_section"),
         CountrySpec(setOf("AT", "BE", "DE", "ES", "IT", "NL"))
     )
-
 @RestrictTo(RestrictTo.Scope.LIBRARY_GROUP)
 val SofortForm = LayoutSpec.create(
     sofortCountrySection,

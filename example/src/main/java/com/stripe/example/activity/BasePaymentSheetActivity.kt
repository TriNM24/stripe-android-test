--- conflicted
+++ resolved
@@ -7,10 +7,7 @@
 import androidx.activity.viewModels
 import androidx.appcompat.app.AppCompatActivity
 import androidx.preference.PreferenceManager
-<<<<<<< HEAD
-=======
 import com.stripe.android.paymentsheet.PaymentResult
->>>>>>> aa741eb5
 import com.stripe.android.paymentsheet.PaymentSheet
 import com.stripe.example.R
 import com.stripe.example.paymentsheet.PaymentSheetViewModel
@@ -90,8 +87,6 @@
             }
     }
 
-<<<<<<< HEAD
-=======
     protected fun onPaymentSheetResult(
         paymentResult: PaymentResult
     ) {
@@ -108,6 +103,5 @@
         )
     }
 
->>>>>>> aa741eb5
     abstract fun onRefreshEphemeralKey()
 }
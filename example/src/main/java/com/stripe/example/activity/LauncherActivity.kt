--- conflicted
+++ resolved
@@ -124,15 +124,11 @@
             Item(
                 activity.getString(R.string.connect_example),
                 ConnectExampleActivity::class.java
-<<<<<<< HEAD
             ),
             Item(
                 "Dumy Activity",
-            DumyActivity::class.java
-        )
-=======
+                DumyActivity::class.java
             )
->>>>>>> ccdaec93
         )
 
         override fun onCreateViewHolder(viewGroup: ViewGroup, i: Int): ExamplesViewHolder {

--- conflicted
+++ resolved
@@ -1,11 +1,8 @@
 package com.stripe.android.paymentsheet
 
-<<<<<<< HEAD
-=======
 /**
  * Callback that is invoked when a [PaymentResult] is available.
  */
->>>>>>> 81b56811
 fun interface PaymentSheetResultCallback {
     fun onPaymentResult(paymentResult: PaymentResult)
 }
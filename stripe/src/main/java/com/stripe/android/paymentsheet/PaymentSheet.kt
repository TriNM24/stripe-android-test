--- conflicted
+++ resolved
@@ -126,15 +126,7 @@
             callback: InitCallback
         )
 
-<<<<<<< HEAD
-        fun isPaymentOptionResult(
-            requestCode: Int
-        ): Boolean
-
-        fun onPaymentOptionResult(intent: Intent?): PaymentOption?
-=======
         fun presentPaymentOptions()
->>>>>>> 0bec3b74
 
         fun confirmPayment()
 

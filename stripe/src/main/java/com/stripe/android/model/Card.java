--- conflicted
+++ resolved
@@ -387,19 +387,11 @@
             return false;
         }
         String cvcValue = cvc.trim();
-
-<<<<<<< HEAD
         String updatedType = getBrand();
-        boolean validLength = ((updatedType == null && cvcValue.length() >= 3 && cvcValue.length() <= 4) ||
-                (AMERICAN_EXPRESS.equals(updatedType) && cvcValue.length() == 4) ||
-                (!AMERICAN_EXPRESS.equals(updatedType) && cvcValue.length() == 3));
-=======
-        String updatedType = getType();
         boolean validLength =
                 (updatedType == null && cvcValue.length() >= 3 && cvcValue.length() <= 4)
                 || (AMERICAN_EXPRESS.equals(updatedType) && cvcValue.length() == 4)
                 || cvcValue.length() == 3;
->>>>>>> b19e74b6
 
         return StripeTextUtils.isWholePositiveNumber(cvcValue) && validLength;
     }

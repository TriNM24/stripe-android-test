--- conflicted
+++ resolved
@@ -343,13 +343,8 @@
         </RadioGroup>
 
         <Button
-<<<<<<< HEAD
-            android:id="@+id/reset_defaults_button"
-            android:text="@string/reset_defaults"
-=======
             android:id="@+id/reset_button"
             android:text="@string/reset"
->>>>>>> 7a966849
             android:layout_width="wrap_content"
             android:layout_height="48dp"
             android:layout_marginTop="8dp"
@@ -364,11 +359,7 @@
             android:layout_height="48dp"
             app:layout_constraintEnd_toEndOf="parent"
             app:layout_constraintStart_toStartOf="parent"
-<<<<<<< HEAD
-            app:layout_constraintTop_toBottomOf="@+id/reset_defaults_button" />
-=======
             app:layout_constraintTop_toBottomOf="@+id/reset_button" />
->>>>>>> 7a966849
 
         <View
             android:id="@+id/divider"

package com.stripe.android.screenshot

import android.graphics.Color
import androidx.compose.ui.test.junit4.createEmptyComposeRule
import androidx.test.ext.junit.runners.AndroidJUnit4
import androidx.test.platform.app.InstrumentationRegistry
import androidx.test.uiautomator.UiDevice
import com.stripe.android.paymentsheet.PaymentSheet
import com.stripe.android.paymentsheet.example.R
<<<<<<< HEAD
=======
import com.stripe.android.ui.core.forms.resources.LpmRepository.SupportedPaymentMethod
>>>>>>> ba02af52
import com.stripe.android.test.core.Automatic
import com.stripe.android.test.core.Billing
import com.stripe.android.test.core.Currency
import com.stripe.android.test.core.Customer
import com.stripe.android.test.core.DelayedPMs
import com.stripe.android.test.core.GooglePayState
import com.stripe.android.test.core.INDIVIDUAL_TEST_TIMEOUT_SECONDS
import com.stripe.android.test.core.IntentType
import com.stripe.android.test.core.MyScreenCaptureProcessor
import com.stripe.android.test.core.PlaygroundTestDriver
import com.stripe.android.test.core.Shipping
import com.stripe.android.test.core.TestParameters
import com.stripe.android.test.core.TestWatcher
import com.stripe.android.ui.core.forms.resources.LpmRepository
import org.junit.Before
import org.junit.Rule
import org.junit.Test
import org.junit.rules.Timeout
import org.junit.runner.RunWith

@RunWith(AndroidJUnit4::class)
class TestPaymentSheetScreenshots {
    @get:Rule
    var globalTimeout: Timeout = Timeout.seconds(INDIVIDUAL_TEST_TIMEOUT_SECONDS)

    @get:Rule
    val composeTestRule = createEmptyComposeRule()

    @get:Rule
    val testWatcher = TestWatcher()

    private lateinit var device: UiDevice
    private lateinit var testDriver: PlaygroundTestDriver
    private val screenshotProcessor = MyScreenCaptureProcessor()

    @Before
    fun before() {
        device = UiDevice.getInstance(InstrumentationRegistry.getInstrumentation())
        testDriver = PlaygroundTestDriver(device, composeTestRule, screenshotProcessor)
    }

    private val testParams = TestParameters(
        lpmRepository.getCard(),
        Customer.New,
        GooglePayState.On,
        Currency.EUR,
        IntentType.Pay,
        Billing.On,
        shipping = Shipping.Off,
        delayed = DelayedPMs.Off,
        automatic = Automatic.On,
        saveCheckboxValue = false,
        saveForFutureUseCheckboxVisible = true,
        useBrowser = null,
        authorizationAction = null,
        takeScreenshotOnLpmLoad = true,
        snapshotReturningCustomer = true
    )

    private val colors = PaymentSheet.Colors(
        primary = Color.MAGENTA,
        surface = Color.CYAN,
        component = Color.YELLOW,
        componentBorder = Color.RED,
        componentDivider = Color.BLACK,
        onComponent = Color.BLUE,
        onSurface = Color.GRAY,
        subtitle = Color.WHITE,
        placeholderText = Color.DKGRAY,
        appBarIcon = Color.GREEN,
        error = Color.GREEN
    )

    private val appearance = PaymentSheet.Appearance(
        colorsLight = colors,
        colorsDark = colors,
        shapes = PaymentSheet.Shapes(
            cornerRadiusDp = 0.0f,
            borderStrokeWidthDp = 4.0f
        ),
        typography = PaymentSheet.Typography.default.copy(
            sizeScaleFactor = 1.1f,
            fontResId = R.font.cursive
        )
    )
    private val primaryButtonColors = PaymentSheet.PrimaryButtonColors(
        background = Color.MAGENTA,
        onBackground = Color.BLUE,
        border = Color.YELLOW,
    )
    private val primaryButton = PaymentSheet.PrimaryButton(
        colorsLight = primaryButtonColors,
        colorsDark = primaryButtonColors,
        shape = PaymentSheet.PrimaryButtonShape(
            cornerRadiusDp = 20.0f,
            borderStrokeWidthDp = 3.0f
        ),
        typography = PaymentSheet.PrimaryButtonTypography(
            fontResId = R.font.cursive,
            fontSizeSp = 12.0f
        )
    )

    @Test
    fun testPaymentSheetNewCustomer() {
        testDriver.screenshotRegression(
            testParams.copy(forceDarkMode = false)
        )
    }

    @Test
    fun testPaymentSheetNewCustomerAppearance() {
        testDriver.screenshotRegression(
            testParams.copy(
                forceDarkMode = false,
                appearance = appearance
            )
        )
    }

    @Test
    fun testPaymentSheetNewCustomerDark() {
        testDriver.screenshotRegression(
            testParams.copy(forceDarkMode = true)
        )
    }

    @Test
    fun testPaymentSheetNewCustomerDarkAppearance() {
        testDriver.screenshotRegression(
            testParams.copy(forceDarkMode = true, appearance = appearance)
        )
    }

    @Test
    fun testPaymentSheetReturningCustomerLight() {
        testDriver.screenshotRegression(
            testParams.copy(forceDarkMode = false, customer = Customer.Returning)
        )
    }

    @Test
    fun testPaymentSheetReturningCustomerLightAppearance() {
        testDriver.screenshotRegression(
            testParams.copy(
                forceDarkMode = false,
                customer = Customer.Returning,
                appearance = appearance
            )
        )
    }

    @Test
    fun testPaymentSheetReturningCustomerDark() {
        testDriver.screenshotRegression(
            testParams.copy(forceDarkMode = true, customer = Customer.Returning)
        )
    }

    @Test
    fun testPaymentSheetReturningCustomerDarkAppearance() {
        testDriver.screenshotRegression(
            testParams.copy(
                forceDarkMode = true,
                customer = Customer.Returning,
                appearance = appearance
            )
        )
    }

    @Test
    fun testPaymentSheetEditPaymentMethodsLight() {
        testDriver.screenshotRegression(
            testParameters = testParams.copy(forceDarkMode = false, customer = Customer.Returning),
            customOperations = {
                testDriver.pressEdit()
            }
        )
    }

    @Test
    fun testPaymentSheetEditPaymentMethodsLightAppearance() {
        testDriver.screenshotRegression(
            testParameters = testParams.copy(
                forceDarkMode = false,
                customer = Customer.Returning,
                appearance = appearance
            ),
            customOperations = {
                testDriver.pressEdit()
            }
        )
    }

    @Test
    fun testPaymentSheetEditPaymentMethodsDark() {
        testDriver.screenshotRegression(
            testParameters = testParams.copy(forceDarkMode = true, customer = Customer.Returning),
            customOperations = {
                testDriver.pressEdit()
            }
        )
    }

    @Test
    fun testPaymentSheetEditPaymentMethodsDarkAppearance() {
        testDriver.screenshotRegression(
            testParameters = testParams.copy(
                forceDarkMode = true,
                customer = Customer.Returning,
                appearance = appearance
            ),
            customOperations = {
                testDriver.pressEdit()
            }
        )
    }

    @Test
    fun testPaymentSheetPrimaryButtonAppearanceLight() {
        testDriver.screenshotRegression(
            testParams.copy(
                forceDarkMode = false,
                appearance = PaymentSheet.Appearance(
                    primaryButton = primaryButton
                )
            )
        )
    }

    @Test
    fun testPaymentSheetPrimaryButtonAppearanceDark() {
        testDriver.screenshotRegression(
            testParams.copy(
                forceDarkMode = true,
                appearance = PaymentSheet.Appearance(
                    primaryButton = primaryButton
                )
            )
        )
    }

    companion object {
        private val lpmRepository = LpmRepository(
            InstrumentationRegistry.getInstrumentation().targetContext.resources
        )
    }
}<|MERGE_RESOLUTION|>--- conflicted
+++ resolved
@@ -7,10 +7,6 @@
 import androidx.test.uiautomator.UiDevice
 import com.stripe.android.paymentsheet.PaymentSheet
 import com.stripe.android.paymentsheet.example.R
-<<<<<<< HEAD
-=======
-import com.stripe.android.ui.core.forms.resources.LpmRepository.SupportedPaymentMethod
->>>>>>> ba02af52
 import com.stripe.android.test.core.Automatic
 import com.stripe.android.test.core.Billing
 import com.stripe.android.test.core.Currency
@@ -53,7 +49,7 @@
     }
 
     private val testParams = TestParameters(
-        lpmRepository.getCard(),
+        LpmRepository.HardcodedCard,
         Customer.New,
         GooglePayState.On,
         Currency.EUR,

--- conflicted
+++ resolved
@@ -383,17 +383,11 @@
 
             // viewmodel triggers and UI updates
             if (scanType == IdentityScanState.ScanType.ID_FRONT) {
-<<<<<<< HEAD
-                verify(mockFrontBackUploadViewModel).uploadImageFront(
-                    same(mockUri),
-                    same(DOCUMENT_CAPTURE),
-=======
                 verify(mockIdentityViewModel).uploadManualResult(
                     uri = same(mockUri),
                     isFront = eq(true),
                     docCapturePage = same(DOCUMENT_CAPTURE),
                     uploadMethod =
->>>>>>> a63d7cd5
                     if (isTakePhoto)
                         eq(DocumentUploadParam.UploadMethod.MANUALCAPTURE)
                     else
@@ -403,17 +397,11 @@
                 assertThat(binding.progressCircularFront.visibility).isEqualTo(View.VISIBLE)
                 assertThat(binding.finishedCheckMarkFront.visibility).isEqualTo(View.GONE)
             } else if (scanType == IdentityScanState.ScanType.ID_BACK) {
-<<<<<<< HEAD
-                verify(mockFrontBackUploadViewModel).uploadImageBack(
-                    same(mockUri),
-                    same(DOCUMENT_CAPTURE),
-=======
                 verify(mockIdentityViewModel).uploadManualResult(
                     uri = same(mockUri),
                     isFront = eq(false),
                     docCapturePage = same(DOCUMENT_CAPTURE),
                     uploadMethod =
->>>>>>> a63d7cd5
                     if (isTakePhoto)
                         eq(DocumentUploadParam.UploadMethod.MANUALCAPTURE)
                     else

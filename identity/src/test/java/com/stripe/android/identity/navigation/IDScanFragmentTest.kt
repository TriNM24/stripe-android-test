package com.stripe.android.identity.navigation

import android.content.Context
import android.view.View
import android.widget.Button
import androidx.arch.core.executor.testing.InstantTaskExecutorRule
import androidx.core.os.bundleOf
import androidx.fragment.app.testing.launchFragmentInContainer
import androidx.lifecycle.MediatorLiveData
import androidx.lifecycle.MutableLiveData
import androidx.lifecycle.Observer
import androidx.lifecycle.lifecycleScope
import androidx.navigation.Navigation
import androidx.navigation.testing.TestNavHostController
import androidx.test.core.app.ApplicationProvider
import com.google.android.material.button.MaterialButton
import com.google.android.material.progressindicator.CircularProgressIndicator
import com.google.common.truth.Truth.assertThat
import com.stripe.android.core.model.InternalStripeFile
import com.stripe.android.identity.R
import com.stripe.android.identity.SUCCESS_VERIFICATION_PAGE
import com.stripe.android.identity.camera.IDDetectorAggregator
import com.stripe.android.identity.camera.IdentityScanFlow
import com.stripe.android.identity.databinding.IdentityCameraScanFragmentBinding
import com.stripe.android.identity.navigation.IdentityCameraScanFragment.Companion.ARG_SHOULD_START_FROM_BACK
import com.stripe.android.identity.networking.Resource
import com.stripe.android.identity.networking.models.ClearDataParam
import com.stripe.android.identity.networking.models.CollectedDataParam
import com.stripe.android.identity.networking.models.DocumentUploadParam
import com.stripe.android.identity.networking.models.IdDocumentParam
import com.stripe.android.identity.networking.models.VerificationPage
import com.stripe.android.identity.networking.models.VerificationPageStaticContentDocumentCapturePage
import com.stripe.android.identity.states.IdentityScanState
import com.stripe.android.identity.utils.PairMediatorLiveData
import com.stripe.android.identity.viewModelFactoryFor
import com.stripe.android.identity.viewmodel.IdentityScanViewModel
import com.stripe.android.identity.viewmodel.IdentityViewModel
import com.stripe.android.identity.viewmodel.IdentityViewModel.UploadedResult
import kotlinx.coroutines.runBlocking
import org.junit.Before
import org.junit.Rule
import org.junit.Test
import org.junit.rules.TestRule
import org.junit.runner.RunWith
import org.mockito.kotlin.any
import org.mockito.kotlin.argumentCaptor
import org.mockito.kotlin.eq
import org.mockito.kotlin.mock
import org.mockito.kotlin.same
import org.mockito.kotlin.times
import org.mockito.kotlin.verify
import org.mockito.kotlin.whenever
import org.robolectric.RobolectricTestRunner
import java.io.File

@RunWith(RobolectricTestRunner::class)
internal class IDScanFragmentTest {
    @get:Rule
    var rule: TestRule = InstantTaskExecutorRule()

    private val finalResultLiveData = MutableLiveData<IDDetectorAggregator.FinalResult>()
    private val displayStateChanged = MutableLiveData<Pair<IdentityScanState, IdentityScanState?>>()
    private val mockBothUploaded: PairMediatorLiveData<Pair<UploadedResult, UploadedResult>> =
        mock()
    private val bothUploadedObserverCaptor =
        argumentCaptor<Observer<Resource<Pair<
                        Pair<UploadedResult, UploadedResult>, Pair<UploadedResult, UploadedResult>
                        >>>>()

    private val mockScanFlow = mock<IdentityScanFlow>()
    private val mockIdentityScanViewModel = mock<IdentityScanViewModel>().also {
        whenever(it.identityScanFlow).thenReturn(mockScanFlow)
        whenever(it.finalResult).thenReturn(finalResultLiveData)
        whenever(it.displayStateChanged).thenReturn(displayStateChanged)
    }

    private val mockPageAndModel = MediatorLiveData<Resource<Pair<VerificationPage, File>>>()
    private val mockIdentityViewModel = mock<IdentityViewModel>().also {
        whenever(it.pageAndModel).thenReturn(mockPageAndModel)
        whenever(it.bothUploaded).thenReturn(mockBothUploaded)
    }

    @Before
    fun simulateModelDownloaded() {
        mockPageAndModel.postValue(Resource.success(Pair(SUCCESS_VERIFICATION_PAGE, mock())))
    }

    @Test
    fun `when front is scanned clicking button triggers back scan`() {
        launchIDScanFragment().onFragment { idScanFragment ->
            // verify start to scan front
            assertThat(idScanFragment.cameraAdapter.isBoundToLifecycle()).isTrue()
            verify(mockScanFlow).startFlow(
                same(idScanFragment.requireContext()),
                any(),
                any(),
                same(idScanFragment.viewLifecycleOwner),
                same(idScanFragment.lifecycleScope),
                eq(IdentityScanState.ScanType.ID_FRONT)
            )

            // mock success of front scan
            val mockFrontFinalResult = mock<IDDetectorAggregator.FinalResult>().also {
                whenever(it.identityState).thenReturn(mock<IdentityScanState.Finished>())
            }
            finalResultLiveData.postValue(mockFrontFinalResult)
            whenever(mockIdentityScanViewModel.targetScanType).thenReturn(IdentityScanState.ScanType.ID_FRONT)
            verifyUploadedWithFinalResult(
                mockFrontFinalResult,
                targetType = IdentityScanState.ScanType.ID_FRONT
            )

            // stopScanning() is called
            verify(mockScanFlow).resetFlow()
            assertThat(idScanFragment.cameraAdapter.isBoundToLifecycle()).isFalse()

            // mock viewModel target change
            whenever(mockIdentityScanViewModel.targetScanType)
                .thenReturn(IdentityScanState.ScanType.ID_FRONT)

            // button clicked
            IdentityCameraScanFragmentBinding.bind(idScanFragment.requireView()).kontinue
                .findViewById<Button>(R.id.button).callOnClick()

            // verify start to scan back
            assertThat(idScanFragment.cameraAdapter.isBoundToLifecycle()).isTrue()
            verify(mockScanFlow).startFlow(
                same(idScanFragment.requireContext()),
                any(),
                any(),
                same(idScanFragment.viewLifecycleOwner),
                same(idScanFragment.lifecycleScope),
                eq(IdentityScanState.ScanType.ID_BACK)
            )
        }
    }

    @Test
    fun `when started with startFromBack with true, scanning with ID_BACK`() {
        launchIDScanFragment(shouldStartFromBack = true).onFragment { idScanFragment ->
            // verify start to scan back
            assertThat(idScanFragment.cameraAdapter.isBoundToLifecycle()).isTrue()
            verify(mockScanFlow).startFlow(
                same(idScanFragment.requireContext()),
                any(),
                any(),
                same(idScanFragment.viewLifecycleOwner),
                same(idScanFragment.lifecycleScope),
                eq(IdentityScanState.ScanType.ID_BACK)
            )
        }
    }

    @Test
    fun `when both sides are scanned and files uploaded succeeded, clicking button triggers navigation`() {
        simulateBothSidesScanned { _, _ ->
            runBlocking {
                // mock bothUploaded success
                bothUploadedObserverCaptor.firstValue.onChanged(
                    Resource.success(
                        Pair(
                            Pair(FRONT_HIGH_RES_RESULT, FRONT_LOW_RES_RESULT),
                            Pair(BACK_HIGH_RES_RESULT, BACK_LOW_RES_RESULT),
                        )
                    )
                )

                // verify navigation attempts
                verify(mockIdentityViewModel).postVerificationPageData(
                    eq(
                        CollectedDataParam.createFromUploadedResultsForAutoCapture(
                            type = IdDocumentParam.Type.IDCARD,
                            frontHighResResult = FRONT_HIGH_RES_RESULT,
                            frontLowResResult = FRONT_LOW_RES_RESULT,
                            backHighResResult = BACK_HIGH_RES_RESULT,
                            backLowResResult = BACK_LOW_RES_RESULT,
                        )
                    ),
                    eq(
                        ClearDataParam.UPLOAD_TO_CONFIRM
                    )
                )
            }
        }
    }

    @Test
    fun `when both sides are scanned but files uploaded failed, clicking button navigate to error`() {
        simulateBothSidesScanned { navController, _ ->
            // mock bothUploaded error
            bothUploadedObserverCaptor.firstValue.onChanged(
                Resource.error()
            )

            assertThat(navController.currentDestination?.id)
                .isEqualTo(R.id.errorFragment)
        }
    }

    @Test
    fun `when both sides are scanned and files are being uploaded, clicking button toggles loading state`() {
        simulateBothSidesScanned { _, binding ->
            // mock bothUploaded loading
            bothUploadedObserverCaptor.firstValue.onChanged(
                Resource.loading()
            )

            assertThat(
                binding.kontinue.findViewById<MaterialButton>(R.id.button).isEnabled
            ).isFalse()
            assertThat(
                binding.kontinue.findViewById<CircularProgressIndicator>(R.id.indicator).visibility
            ).isEqualTo(
                View.VISIBLE
            )
        }
    }

    @Test
    fun `when final result is received scanFlow is reset and cameraAdapter is unbound`() {
        launchIDScanFragment().onFragment { idScanFragment ->
            assertThat(idScanFragment.cameraAdapter.isBoundToLifecycle()).isTrue()

            finalResultLiveData.postValue(
                mock<IDDetectorAggregator.FinalResult>().also {
                    whenever(it.identityState).thenReturn(mock<IdentityScanState.Finished>())
                }
            )

            verify(mockScanFlow).resetFlow()
            assertThat(idScanFragment.cameraAdapter.isBoundToLifecycle()).isFalse()
        }
    }

    @Test
    fun `when displayStateChanged to Initial UI is properly updated for ID_FRONT`() {
        whenever(mockIdentityScanViewModel.targetScanType).thenReturn(IdentityScanState.ScanType.ID_FRONT)
        postDisplayStateChangedDataAndVerifyUI(mock<IdentityScanState.Initial>()) { binding, context ->
            assertThat(binding.cameraView.viewFinderBackgroundView.visibility).isEqualTo(View.VISIBLE)
            assertThat(binding.cameraView.viewFinderWindowView.visibility).isEqualTo(View.VISIBLE)
            assertThat(binding.cameraView.viewFinderBorderView.visibility).isEqualTo(View.VISIBLE)
            assertThat(binding.checkMarkView.visibility).isEqualTo(View.GONE)
            assertThat(binding.kontinue.isEnabled).isFalse()
            assertThat(binding.headerTitle.text).isEqualTo(
                context.getText(R.string.front_of_id)
            )
            assertThat(binding.message.text).isEqualTo(
                context.getText(R.string.position_id_front)
            )
        }
    }

    @Test
    fun `when displayStateChanged to Initial UI is properly updated for ID_BACK`() {
        whenever(mockIdentityScanViewModel.targetScanType).thenReturn(IdentityScanState.ScanType.ID_BACK)
        postDisplayStateChangedDataAndVerifyUI(mock<IdentityScanState.Initial>()) { binding, context ->
            assertThat(binding.cameraView.viewFinderBackgroundView.visibility).isEqualTo(View.VISIBLE)
            assertThat(binding.cameraView.viewFinderWindowView.visibility).isEqualTo(View.VISIBLE)
            assertThat(binding.cameraView.viewFinderBorderView.visibility).isEqualTo(View.VISIBLE)
            assertThat(binding.checkMarkView.visibility).isEqualTo(View.GONE)
            assertThat(binding.kontinue.isEnabled).isFalse()
            assertThat(binding.headerTitle.text).isEqualTo(
                context.getText(R.string.back_of_id)
            )
            assertThat(binding.message.text).isEqualTo(
                context.getText(R.string.position_id_back)
            )
        }
    }

    @Test
    fun `when displayStateChanged to Found UI is properly updated`() {
        postDisplayStateChangedDataAndVerifyUI(mock<IdentityScanState.Found>()) { binding, context ->
            assertThat(binding.cameraView.viewFinderBackgroundView.visibility).isEqualTo(View.VISIBLE)
            assertThat(binding.cameraView.viewFinderWindowView.visibility).isEqualTo(View.VISIBLE)
            assertThat(binding.cameraView.viewFinderBorderView.visibility).isEqualTo(View.VISIBLE)
            assertThat(binding.checkMarkView.visibility).isEqualTo(View.GONE)
            assertThat(binding.kontinue.isEnabled).isFalse()
            assertThat(binding.message.text).isEqualTo(
                context.getText(R.string.hold_still)
            )
        }
    }

    @Test
    fun `when displayStateChanged to Unsatisfied UI is properly updated for ID_FRONT`() {
        whenever(mockIdentityScanViewModel.targetScanType).thenReturn(IdentityScanState.ScanType.ID_FRONT)
        postDisplayStateChangedDataAndVerifyUI(mock<IdentityScanState.Unsatisfied>()) { binding, context ->
            assertThat(binding.cameraView.viewFinderBackgroundView.visibility).isEqualTo(View.VISIBLE)
            assertThat(binding.cameraView.viewFinderWindowView.visibility).isEqualTo(View.VISIBLE)
            assertThat(binding.cameraView.viewFinderBorderView.visibility).isEqualTo(View.VISIBLE)
            assertThat(binding.checkMarkView.visibility).isEqualTo(View.GONE)
            assertThat(binding.kontinue.isEnabled).isFalse()
            assertThat(binding.message.text).isEqualTo(
                context.getText(R.string.position_id_front)
            )
        }
    }

    @Test
    fun `when displayStateChanged to Unsatisfied UI is properly updated for ID_BACK`() {
        whenever(mockIdentityScanViewModel.targetScanType).thenReturn(IdentityScanState.ScanType.ID_BACK)
        postDisplayStateChangedDataAndVerifyUI(mock<IdentityScanState.Unsatisfied>()) { binding, context ->
            assertThat(binding.cameraView.viewFinderBackgroundView.visibility).isEqualTo(View.VISIBLE)
            assertThat(binding.cameraView.viewFinderWindowView.visibility).isEqualTo(View.VISIBLE)
            assertThat(binding.cameraView.viewFinderBorderView.visibility).isEqualTo(View.VISIBLE)
            assertThat(binding.checkMarkView.visibility).isEqualTo(View.GONE)
            assertThat(binding.kontinue.isEnabled).isFalse()
            assertThat(binding.message.text).isEqualTo(
                context.getText(R.string.position_id_back)
            )
        }
    }

    @Test
    fun `when displayStateChanged to Satisfied UI is properly updated`() {
        postDisplayStateChangedDataAndVerifyUI(mock<IdentityScanState.Satisfied>()) { binding, context ->
            assertThat(binding.cameraView.viewFinderBackgroundView.visibility).isEqualTo(View.VISIBLE)
            assertThat(binding.cameraView.viewFinderWindowView.visibility).isEqualTo(View.VISIBLE)
            assertThat(binding.cameraView.viewFinderBorderView.visibility).isEqualTo(View.VISIBLE)
            assertThat(binding.checkMarkView.visibility).isEqualTo(View.GONE)
            assertThat(binding.kontinue.isEnabled).isFalse()
            assertThat(binding.message.text).isEqualTo(
                context.getText(R.string.scanned)
            )
        }
    }

    @Test
    fun `when displayStateChanged to Finished UI is properly updated`() {
        postDisplayStateChangedDataAndVerifyUI(mock<IdentityScanState.Finished>()) { binding, context ->
            assertThat(binding.cameraView.viewFinderBackgroundView.visibility).isEqualTo(View.INVISIBLE)
            assertThat(binding.cameraView.viewFinderWindowView.visibility).isEqualTo(View.INVISIBLE)
            assertThat(binding.cameraView.viewFinderBorderView.visibility).isEqualTo(View.INVISIBLE)
            assertThat(binding.checkMarkView.visibility).isEqualTo(View.VISIBLE)
            assertThat(binding.kontinue.isEnabled).isTrue()
            assertThat(binding.message.text).isEqualTo(
                context.getText(R.string.scanned)
            )
        }
    }

    private fun verifyUploadedWithFinalResult(
        finalResult: IDDetectorAggregator.FinalResult,
        time: Int = 1,
        targetType: IdentityScanState.ScanType
    ) {
        val successCaptor = argumentCaptor<(VerificationPage) -> Unit>()
        verify(mockIdentityViewModel, times(time)).observeForVerificationPage(
            any(),
            successCaptor.capture(),
            any()
        )

        val mockDocumentCapturePage = mock<VerificationPageStaticContentDocumentCapturePage>()
        val mockVerificationPage = mock<VerificationPage>().also { verificationPage ->
            whenever(verificationPage.documentCapture).thenReturn(mockDocumentCapturePage)
        }
        successCaptor.lastValue.invoke(mockVerificationPage)
        verify(mockIdentityViewModel).uploadScanResult(
            same(finalResult),
<<<<<<< HEAD
            same(mockDocumentCapturePage)
=======
            same(mockDocumentCapturePage),
            eq(targetType)
>>>>>>> a63d7cd5
        )
    }

    private fun simulateBothSidesScanned(afterScannedBlock: (TestNavHostController, IdentityCameraScanFragmentBinding) -> Unit) {
        launchIDScanFragment().onFragment { idScanFragment ->
            val navController = TestNavHostController(
                ApplicationProvider.getApplicationContext()
            )
            navController.setGraph(
                R.navigation.identity_nav_graph
            )
            navController.setCurrentDestination(R.id.IDScanFragment)
            Navigation.setViewNavController(
                idScanFragment.requireView(),
                navController
            )
            // scan front
            // mock success of front scan
            val mockFrontFinalResult = mock<IDDetectorAggregator.FinalResult>().also {
                whenever(it.identityState).thenReturn(mock<IdentityScanState.Finished>())
            }
            // mock viewModel target change
            whenever(mockIdentityScanViewModel.targetScanType)
                .thenReturn(IdentityScanState.ScanType.ID_FRONT)
            finalResultLiveData.postValue(mockFrontFinalResult)
            verifyUploadedWithFinalResult(
                mockFrontFinalResult,
                targetType = IdentityScanState.ScanType.ID_FRONT
            )

            // click continue, scan back
            val binding = IdentityCameraScanFragmentBinding.bind(idScanFragment.requireView())
            binding.kontinue.findViewById<Button>(R.id.button).callOnClick()

            // mock success of back scan
            val mockBackFinalResult = mock<IDDetectorAggregator.FinalResult>().also {
                whenever(it.identityState).thenReturn(mock<IdentityScanState.Finished>())
            }
            // mock viewModel target change
            whenever(mockIdentityScanViewModel.targetScanType)
                .thenReturn(IdentityScanState.ScanType.ID_BACK)
            finalResultLiveData.postValue(mockBackFinalResult)
            verifyUploadedWithFinalResult(
                mockBackFinalResult,
                2,
                targetType = IdentityScanState.ScanType.ID_BACK
            )

            // click continue, navigates
            binding.kontinue.findViewById<Button>(R.id.button).callOnClick()

            verify(mockBothUploaded).observe(any(), bothUploadedObserverCaptor.capture())

            afterScannedBlock(navController, binding)
        }
    }

    private fun launchIDScanFragment(shouldStartFromBack: Boolean = false) =
        launchFragmentInContainer(
            bundleOf(ARG_SHOULD_START_FROM_BACK to shouldStartFromBack),
            themeResId = R.style.Theme_MaterialComponents
        ) {
            IDScanFragment(
                viewModelFactoryFor(mockIdentityScanViewModel),
                viewModelFactoryFor(mockIdentityViewModel)
            )
        }

    private fun postDisplayStateChangedDataAndVerifyUI(
        newScanState: IdentityScanState,
        check: (binding: IdentityCameraScanFragmentBinding, context: Context) -> Unit
    ) {
        launchIDScanFragment().onFragment {
            displayStateChanged.postValue((newScanState to mock()))
            check(IdentityCameraScanFragmentBinding.bind(it.requireView()), it.requireContext())
        }
    }

    private companion object {
        val FRONT_HIGH_RES_RESULT = UploadedResult(
            uploadedStripeFile = InternalStripeFile(
                id = "frontHighResResult"
            ),
            scores = listOf(0.1f, 0.2f, 0.3f, 0.4f, 0.5f),
            uploadMethod = DocumentUploadParam.UploadMethod.AUTOCAPTURE
        )
        val FRONT_LOW_RES_RESULT = UploadedResult(
            uploadedStripeFile = InternalStripeFile(
                id = "frontLowResResult"
            ),
            scores = listOf(0.1f, 0.2f, 0.3f, 0.4f, 0.5f),
            uploadMethod = DocumentUploadParam.UploadMethod.AUTOCAPTURE
        )
        val BACK_HIGH_RES_RESULT = UploadedResult(
            uploadedStripeFile = InternalStripeFile(
                id = "backHighResResult"
            ),
            scores = listOf(0.1f, 0.2f, 0.3f, 0.4f, 0.5f),
            uploadMethod = DocumentUploadParam.UploadMethod.AUTOCAPTURE
        )
        val BACK_LOW_RES_RESULT = UploadedResult(
            uploadedStripeFile = InternalStripeFile(
                id = "frontHighResResult"
            ),
            scores = listOf(0.1f, 0.2f, 0.3f, 0.4f, 0.5f),
            uploadMethod = DocumentUploadParam.UploadMethod.AUTOCAPTURE
        )
    }
}<|MERGE_RESOLUTION|>--- conflicted
+++ resolved
@@ -359,12 +359,8 @@
         successCaptor.lastValue.invoke(mockVerificationPage)
         verify(mockIdentityViewModel).uploadScanResult(
             same(finalResult),
-<<<<<<< HEAD
-            same(mockDocumentCapturePage)
-=======
             same(mockDocumentCapturePage),
             eq(targetType)
->>>>>>> a63d7cd5
         )
     }
 

--- conflicted
+++ resolved
@@ -1,207 +1,20 @@
 package com.stripe.android.identity.viewmodel
 
-<<<<<<< HEAD
-import android.graphics.Bitmap
-import android.util.Log
-import androidx.annotation.VisibleForTesting
-import androidx.lifecycle.LiveData
-import androidx.lifecycle.MutableLiveData
-=======
->>>>>>> a63d7cd5
 import androidx.lifecycle.ViewModel
 import androidx.lifecycle.ViewModelProvider
 import com.stripe.android.identity.states.IdentityScanState
-<<<<<<< HEAD
-import com.stripe.android.identity.states.IdentityScanState.ScanType.DL_BACK
-import com.stripe.android.identity.states.IdentityScanState.ScanType.DL_FRONT
-import com.stripe.android.identity.states.IdentityScanState.ScanType.ID_BACK
-import com.stripe.android.identity.states.IdentityScanState.ScanType.ID_FRONT
-import com.stripe.android.identity.states.IdentityScanState.ScanType.PASSPORT
-import com.stripe.android.identity.utils.IdentityIO
-import com.stripe.android.identity.utils.PairMediatorLiveData
-import kotlinx.coroutines.launch
-
-internal class IdentityScanViewModel(
-    private val identityRepository: IdentityRepository,
-    private val verificationArgs: IdentityVerificationSheetContract.Args,
-    private val identityIO: IdentityIO
-) : CameraViewModel() {
-
-    /**
-     * Wrapper class for the uploaded param.
-     */
-    internal data class UploadedResult(
-        val uploadedStripeFile: InternalStripeFile,
-        val scores: List<Float>
-    )
-=======
 
 internal class IdentityScanViewModel : CameraViewModel() {
->>>>>>> a63d7cd5
 
     /**
      * The target ScanType of current scan.
      */
     internal var targetScanType: IdentityScanState.ScanType? = null
 
-<<<<<<< HEAD
-    private val _frontHighResUploaded = MutableLiveData<Resource<UploadedResult>>()
-    private val frontHighResUploaded: LiveData<Resource<UploadedResult>> = _frontHighResUploaded
-
-    private val _backHighResUploaded = MutableLiveData<Resource<UploadedResult>>()
-    private val backHighResUploaded: LiveData<Resource<UploadedResult>> = _backHighResUploaded
-
-    private val _frontLowResUploaded = MutableLiveData<Resource<UploadedResult>>()
-    private val frontLowResUploaded: LiveData<Resource<UploadedResult>> = _frontLowResUploaded
-
-    private val _backLowResUploaded = MutableLiveData<Resource<UploadedResult>>()
-    private val backLowResUploaded: LiveData<Resource<UploadedResult>> = _backLowResUploaded
-
-    internal val frontUploaded =
-        PairMediatorLiveData(frontHighResUploaded, frontLowResUploaded)
-
-    private val backUploaded =
-        PairMediatorLiveData(backHighResUploaded, backLowResUploaded)
-
-    internal val bothUploaded = PairMediatorLiveData(frontUploaded, backUploaded)
-
-    /**
-     * Upload high_res and low_res of the captured image for targetScanType.
-     */
-    internal fun uploadResult(
-        result: IDDetectorAggregator.FinalResult,
-        docCapturePage: VerificationPageStaticContentDocumentCapturePage,
-    ) {
-        val originalBitmap = result.frame.cameraPreviewImage.image
-        val boundingBox = result.result.boundingBox
-        val scores = result.result.allScores
-
-        val isFront = when (targetScanType) {
-            ID_FRONT -> true
-            ID_BACK -> false
-            DL_FRONT -> true
-            DL_BACK -> false
-            // passport is always uploaded as front
-            PASSPORT -> true
-            else -> {
-                Log.e(TAG, "incorrect targetScanType: $targetScanType")
-                throw IllegalStateException("incorrect targetScanType: $targetScanType")
-            }
-        }
-        // upload high res
-        uploadImageAndNotify(
-            originalBitmap,
-            boundingBox,
-            docCapturePage,
-            isHighRes = true,
-            isFront = isFront,
-            scores
-        )
-
-        // upload low res
-        uploadImageAndNotify(
-            originalBitmap,
-            boundingBox,
-            docCapturePage,
-            isHighRes = false,
-            isFront = isFront,
-            scores
-        )
-    }
-
-    /**
-     * Saves a bitmap as a file and upload it. Notifies its corresponding result livedata.
-     *
-     * @param isHighRes - if true then first crop and pad the bitmap before saving it.
-     */
-    @VisibleForTesting
-    internal fun uploadImageAndNotify(
-        originalBitmap: Bitmap,
-        boundingBox: BoundingBox,
-        docCapturePage: VerificationPageStaticContentDocumentCapturePage,
-        isHighRes: Boolean,
-        isFront: Boolean,
-        scores: List<Float>
-    ) {
-        identityIO.resizeBitmapAndCreateFileToUpload(
-            bitmap =
-            if (isHighRes)
-                identityIO.cropAndPadBitmap(originalBitmap, boundingBox, docCapturePage)
-            else
-                originalBitmap,
-            verificationId = verificationArgs.verificationSessionId,
-            isFullFrame = !isHighRes,
-            side = if (isFront) FRONT else BACK,
-            maxDimension =
-            if (isHighRes)
-                docCapturePage.highResImageMaxDimension
-            else
-                docCapturePage.lowResImageMaxDimension,
-            compressionQuality =
-            if (isHighRes)
-                docCapturePage.highResImageCompressionQuality
-            else
-                docCapturePage.lowResImageCompressionQuality
-        ).let { imageFile ->
-            val resultLiveData =
-                when {
-                    isHighRes && isFront -> _frontHighResUploaded
-                    isHighRes && !isFront -> _backHighResUploaded
-                    !isHighRes && isFront -> _frontLowResUploaded
-                    !isHighRes && !isFront -> _backLowResUploaded
-                    else -> throw IllegalStateException(
-                        "Illegal state: isHighRes=$isHighRes, isFront=$isFront"
-                    )
-                }
-            resultLiveData.postValue(Resource.loading())
-            viewModelScope.launch {
-                runCatching {
-                    identityRepository.uploadImage(
-                        verificationId = verificationArgs.verificationSessionId,
-                        ephemeralKey = verificationArgs.ephemeralKeySecret,
-                        imageFile = imageFile,
-                        filePurpose = requireNotNull(
-                            InternalStripeFilePurpose.fromCode(docCapturePage.filePurpose)
-                        )
-                    )
-                }.fold(
-                    onSuccess = { uploadedStripeFile ->
-                        resultLiveData.postValue(
-                            Resource.success(
-                                UploadedResult(
-                                    uploadedStripeFile,
-                                    scores
-                                )
-                            )
-                        )
-                    },
-                    onFailure = {
-                        resultLiveData.postValue(
-                            Resource.error(
-                                "Failed to upload file : ${imageFile.name}",
-                                throwable = it
-                            )
-                        )
-                    }
-                )
-            }
-        }
-    }
-
-    internal class IdentityScanViewModelFactory(
-        private val identityRepository: IdentityRepository,
-        private val verificationArgs: IdentityVerificationSheetContract.Args,
-        private val identityIO: IdentityIO
-    ) : ViewModelProvider.Factory {
-        @Suppress("UNCHECKED_CAST")
-        override fun <T : ViewModel> create(modelClass: Class<T>): T {
-            return IdentityScanViewModel(identityRepository, verificationArgs, identityIO) as T
-=======
     internal class IdentityScanViewModelFactory : ViewModelProvider.Factory {
         @Suppress("UNCHECKED_CAST")
         override fun <T : ViewModel> create(modelClass: Class<T>): T {
             return IdentityScanViewModel() as T
->>>>>>> a63d7cd5
         }
     }
 }
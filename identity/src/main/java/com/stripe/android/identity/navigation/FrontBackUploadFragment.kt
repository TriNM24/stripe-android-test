--- conflicted
+++ resolved
@@ -264,15 +264,11 @@
                 }
             } else if (scanType == backScanType) {
                 frontBackUploadViewModel.chooseImageBack {
-<<<<<<< HEAD
-                    uploadBack(it, DocumentUploadParam.UploadMethod.FILEUPLOAD)
-=======
                     uploadResult(
                         uri = it,
                         uploadMethod = DocumentUploadParam.UploadMethod.FILEUPLOAD,
                         isFront = false
                     )
->>>>>>> a63d7cd5
                 }
             }
             dialog.dismiss()
@@ -293,24 +289,6 @@
         )
     }
 
-<<<<<<< HEAD
-    private fun uploadFront(frontUri: Uri, uploadMethod: DocumentUploadParam.UploadMethod) {
-        observeForDocumentCaptureModels { documentCaptureModels ->
-            frontBackUploadViewModel.uploadImageFront(
-                frontUri,
-                documentCaptureModels,
-                uploadMethod
-            )
-        }
-    }
-
-    private fun uploadBack(backUri: Uri, uploadMethod: DocumentUploadParam.UploadMethod) {
-        observeForDocumentCaptureModels { documentCaptureModels ->
-            frontBackUploadViewModel.uploadImageBack(
-                backUri,
-                documentCaptureModels,
-                uploadMethod
-=======
     private fun uploadResult(
         uri: Uri,
         uploadMethod: DocumentUploadParam.UploadMethod,
@@ -322,7 +300,6 @@
                 isFront = isFront,
                 docCapturePage = docCapturePage,
                 uploadMethod = uploadMethod
->>>>>>> a63d7cd5
             )
         }
     }

--- conflicted
+++ resolved
@@ -14,10 +14,6 @@
 import androidx.fragment.app.viewModels
 import androidx.lifecycle.ViewModelProvider
 import androidx.lifecycle.lifecycleScope
-<<<<<<< HEAD
-import com.stripe.android.core.model.InternalStripeFile
-=======
->>>>>>> a63d7cd5
 import com.stripe.android.identity.R
 import com.stripe.android.identity.databinding.PassportUploadFragmentBinding
 import com.stripe.android.identity.networking.Status
@@ -124,18 +120,11 @@
         identityViewModel.observeForVerificationPage(
             this,
             onSuccess = { verificationPage ->
-<<<<<<< HEAD
-                passportUploadViewModel.uploadImage(
-                    passport,
-                    verificationPage.documentCapture,
-                    uploadMethod
-=======
                 identityViewModel.uploadManualResult(
                     uri = passport,
                     isFront = true, // passport is uploaded as front
                     docCapturePage = verificationPage.documentCapture,
                     uploadMethod = uploadMethod
->>>>>>> a63d7cd5
                 )
             },
             onFailure = {

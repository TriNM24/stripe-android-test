--- conflicted
+++ resolved
@@ -1,10 +1,6 @@
 <?xml version="1.0" encoding="utf-8"?>
 <resources>
     <string name="kontinue">continue</string>
-<<<<<<< HEAD
-    <string name="decline">Decline and use alternative method</string>
-=======
->>>>>>> a63d7cd5
     <string name="driver_license" description="display name for driver's license">Driver\'s license</string>
     <string name="id_card" description="display name for ID">ID</string>
     <string name="passport" description="display name for driver's license">Passport</string>
@@ -61,23 +57,16 @@
     <string name="error" description="Title of general error screen">Error</string>
     <string name="unexpected_error_try_again" description="Message when an unexpected error happens">There was an unexpected error — try again in a few seconds</string>
     <string name="go_back" description="Text to return to previous page">Go Back</string>
-<<<<<<< HEAD
-    <string name="description_exclamation_mark">Exclamation point for error page</string>
-=======
->>>>>>> a63d7cd5
     <string name="description_clock" description="Description of the clock icon, used for A11Y">Clock icon</string>
     <string name="loading" description="Message on initial loading page">Loading</string>
 
     <string name="single_selection_body_content_dl" description="Message when the only allowed type of confirmation is driver licence">You will need to take photos of the front and back in the following steps.</string>
     <string name="single_selection_body_content_id" description="Message when the only allowed type of confirmation is ID">You will need to take photos of the front and back in the following steps.</string>
     <string name="single_selection_body_content_passport" description="Message when the only allowed type of confirmation is passport">You will need to take a photo of the passport in the following steps.</string>
-<<<<<<< HEAD
-=======
 
     <string name="could_not_capture_title" description="Title of the error screen when live capture fails">Could not capture image</string>
     <string name="could_not_capture_body1" description="Line1 body text of error screen when live capture fails">We could not capture a high-quality image.</string>
     <string name="could_not_capture_body2" description="Line2 body text of error screen when live capture fails">You can either try again or upload an image from your device.</string>
     <string name="try_again" description="Button text for trying again">Try Again</string>
 
->>>>>>> a63d7cd5
 </resources>
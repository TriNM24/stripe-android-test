package com.stripe.android.financialconnections.launcher

import androidx.activity.ComponentActivity
import androidx.activity.result.ActivityResultLauncher
import androidx.activity.result.ActivityResultRegistry
import androidx.annotation.RestrictTo
import androidx.annotation.RestrictTo.Scope.LIBRARY_GROUP
import androidx.fragment.app.Fragment
import com.stripe.android.financialconnections.FinancialConnectionsSheet
import com.stripe.android.financialconnections.FinancialConnectionsSheetContract
import com.stripe.android.financialconnections.FinancialConnectionsSheetResult
import com.stripe.android.financialconnections.FinancialConnectionsSheetResult.Canceled
import com.stripe.android.financialconnections.FinancialConnectionsSheetResult.Completed
import com.stripe.android.financialconnections.FinancialConnectionsSheetResult.Failed
import com.stripe.android.financialconnections.FinancialConnectionsSheetResultCallback
import org.jetbrains.annotations.TestOnly

@RestrictTo(LIBRARY_GROUP)
class DefaultFinancialConnectionsSheetLauncher(
    private val activityResultLauncher: ActivityResultLauncher<FinancialConnectionsSheetContract.Args>
) : FinancialConnectionsSheetLauncher {

    constructor(
        activity: ComponentActivity,
        callback: FinancialConnectionsSheetResultCallback
    ) : this(
        activity.registerForActivityResult(
            FinancialConnectionsSheetContract()
        ) {
            callback.onFinancialConnectionsSheetResult(it.toExposedResult())
        }
    )

    constructor(
        fragment: Fragment,
        callback: FinancialConnectionsSheetResultCallback
    ) : this(
        fragment.registerForActivityResult(
            FinancialConnectionsSheetContract()
        ) {
            callback.onFinancialConnectionsSheetResult(it.toExposedResult())
        }
    )

    @TestOnly
    constructor(
        fragment: Fragment,
        registry: ActivityResultRegistry,
        callback: FinancialConnectionsSheetResultCallback
    ) : this(
        fragment.registerForActivityResult(
            FinancialConnectionsSheetContract(),
            registry
        ) {
            callback.onFinancialConnectionsSheetResult(it.toExposedResult())
        },
    )

    override fun present(configuration: FinancialConnectionsSheet.Configuration) {
        activityResultLauncher.launch(
            FinancialConnectionsSheetContract.Args.Default(
                configuration,
            )
        )
    }

<<<<<<< HEAD
    companion object {
        @RestrictTo(LIBRARY_GROUP)
        fun FinancialConnectionsSheetContract.Result.toExposedResult(): FinancialConnectionsSheetResult {
            return when (this) {
                is FinancialConnectionsSheetContract.Result.Canceled -> Canceled
                is FinancialConnectionsSheetContract.Result.Failed -> Failed(error)
                is FinancialConnectionsSheetContract.Result.Completed -> Completed(
                    linkAccountSession = linkAccountSession,
                )
            }
        }
    }
}
=======
private fun FinancialConnectionsSheetContract.Result.toExposedResult(): FinancialConnectionsSheetResult =
    when (this) {
        is FinancialConnectionsSheetContract.Result.Canceled -> FinancialConnectionsSheetResult.Canceled
        is FinancialConnectionsSheetContract.Result.Failed -> FinancialConnectionsSheetResult.Failed(error)
        is FinancialConnectionsSheetContract.Result.Completed -> FinancialConnectionsSheetResult.Completed(
            financialConnectionsSession = financialConnectionsSession,
        )
    }
>>>>>>> d32aeaf5
<|MERGE_RESOLUTION|>--- conflicted
+++ resolved
@@ -64,7 +64,6 @@
         )
     }
 
-<<<<<<< HEAD
     companion object {
         @RestrictTo(LIBRARY_GROUP)
         fun FinancialConnectionsSheetContract.Result.toExposedResult(): FinancialConnectionsSheetResult {
@@ -72,19 +71,9 @@
                 is FinancialConnectionsSheetContract.Result.Canceled -> Canceled
                 is FinancialConnectionsSheetContract.Result.Failed -> Failed(error)
                 is FinancialConnectionsSheetContract.Result.Completed -> Completed(
-                    linkAccountSession = linkAccountSession,
+                    financialConnectionsSession = financialConnectionsSession,
                 )
             }
         }
     }
-}
-=======
-private fun FinancialConnectionsSheetContract.Result.toExposedResult(): FinancialConnectionsSheetResult =
-    when (this) {
-        is FinancialConnectionsSheetContract.Result.Canceled -> FinancialConnectionsSheetResult.Canceled
-        is FinancialConnectionsSheetContract.Result.Failed -> FinancialConnectionsSheetResult.Failed(error)
-        is FinancialConnectionsSheetContract.Result.Completed -> FinancialConnectionsSheetResult.Completed(
-            financialConnectionsSession = financialConnectionsSession,
-        )
-    }
->>>>>>> d32aeaf5
+}